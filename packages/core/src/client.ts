// PKCE auth based on:
// https://aws.amazon.com/blogs/security/how-to-add-authentication-single-page-web-application-with-amazon-cognito-oauth2-implementation/

import {
  AccessPolicy,
  Agent,
  Attachment,
  Binary,
  BulkDataExport,
  Bundle,
  BundleEntry,
  BundleLink,
  Communication,
  Device,
  Encounter,
  ExtractResource,
  Identifier,
  Media,
  OperationOutcome,
  Patient,
  Project,
  ProjectMembership,
  ProjectMembershipAccess,
  ProjectSecret,
  Reference,
  Resource,
  ResourceType,
  SearchParameter,
  StructureDefinition,
  UserConfiguration,
  ValueSet,
} from '@medplum/fhirtypes';
// eslint-disable-next-line @typescript-eslint/ban-ts-comment
/** @ts-ignore */
import type { CustomTableLayout, TDocumentDefinitions, TFontDictionary } from 'pdfmake/interfaces';
import { encodeBase64 } from './base64';
import { LRUCache } from './cache';
import { ContentType } from './contenttype';
import { encryptSHA256, getRandomString } from './crypto';
import { EventTarget } from './eventtarget';
import {
  CurrentContext,
  FhircastConnection,
  FhircastEventContext,
  FhircastEventName,
  FhircastEventVersionOptional,
  FhircastEventVersionRequired,
  PendingSubscriptionRequest,
  SubscriptionRequest,
  assertContextVersionOptional,
  createFhircastMessagePayload,
  isContextVersionRequired,
  serializeFhircastSubscriptionRequest,
  validateFhircastSubscriptionRequest,
} from './fhircast';
import { Hl7Message } from './hl7';
import { isJwt, isMedplumAccessToken, parseJWTPayload, tryGetJwtExpiration } from './jwt';
import { MedplumKeyValueClient } from './keyvalue';
import {
  OperationOutcomeError,
  badRequest,
  isOk,
  isOperationOutcome,
  normalizeOperationOutcome,
  notFound,
  validationError,
} from './outcomes';
import { ReadablePromise } from './readablepromise';
import { ClientStorage, IClientStorage } from './storage';
import { SubscriptionEmitter, SubscriptionManager } from './subscriptions';
import { indexSearchParameter } from './types';
import { indexStructureDefinitionBundle, isDataTypeLoaded, isProfileLoaded, loadDataType } from './typeschema/types';
import {
  CodeChallengeMethod,
  ProfileResource,
  arrayBufferToBase64,
  createReference,
  getReferenceString,
  getWebSocketUrl,
  isObject,
  resolveId,
  sleep,
} from './utils';

export const MEDPLUM_VERSION = import.meta.env.MEDPLUM_VERSION ?? '';
export const MEDPLUM_CLI_CLIENT_ID = 'medplum-cli';
export const DEFAULT_ACCEPT = ContentType.FHIR_JSON + ', */*; q=0.1';

const DEFAULT_BASE_URL = 'https://api.medplum.com/';
const DEFAULT_RESOURCE_CACHE_SIZE = 1000;
const DEFAULT_BROWSER_CACHE_TIME = 60000; // 60 seconds
const DEFAULT_NODE_CACHE_TIME = 0;
const BINARY_URL_PREFIX = 'Binary/';

const system: Device = {
  resourceType: 'Device',
  id: 'system',
  deviceName: [{ type: 'model-name', name: 'System' }],
};

/**
 * The MedplumClientOptions interface defines configuration options for MedplumClient.
 *
 * All configuration settings are optional.
 */
export interface MedplumClientOptions {
  /**
   * Base server URL.
   *
   * Default value is https://api.medplum.com/
   *
   * Use this to point to a custom Medplum deployment.
   */
  baseUrl?: string;

  /**
   * OAuth2 authorize URL.
   *
   * Default value is baseUrl + "/oauth2/authorize".
   *
   * Can be specified as absolute URL or relative to baseUrl.
   *
   * Use this if you want to use a separate OAuth server.
   */
  authorizeUrl?: string;

  /**
   * FHIR URL path.
   *
   * Default value is "fhir/R4/".
   *
   * Can be specified as absolute URL or relative to baseUrl.
   *
   * Use this if you want to use a different path when connecting to a FHIR server.
   */
  fhirUrlPath?: string;

  /**
   * OAuth2 token URL.
   *
   * Default value is baseUrl + "/oauth2/token".
   *
   * Can be specified as absolute URL or relative to baseUrl.
   *
   * Use this if you want to use a separate OAuth server.
   */
  tokenUrl?: string;

  /**
   * OAuth2 logout URL.
   *
   * Default value is baseUrl + "/oauth2/logout".
   *
   * Can be specified as absolute URL or relative to baseUrl.
   *
   * Use this if you want to use a separate OAuth server.
   */
  logoutUrl?: string;

  /**
   * The client ID.
   *
   * Client ID can be used for SMART-on-FHIR customization.
   */
  clientId?: string;

  /**
   * The client secret.
   *
   * Client secret can be used for FHIR Oauth Client Credential flows
   */
  clientSecret?: string;

  /**
   * The OAuth Access Token.
   *
   * Access Token used to connect to make request to FHIR servers
   */
  accessToken?: string;

  /**
   * Number of resources to store in the cache.
   *
   * Default value is 1000.
   *
   * Consider using this for performance of displaying Patient or Practitioner resources.
   */
  resourceCacheSize?: number;

  /**
   * The length of time in milliseconds to cache resources.
   *
   * Default value is 60000 (60 seconds).
   *
   * Cache time of zero disables all caching.
   *
   * For any individual request, the cache behavior can be overridden by setting the cache property on request options.
   *
   * See: https://developer.mozilla.org/en-US/docs/Web/API/Request/cache
   */
  cacheTime?: number;

  /**
   * The length of time in milliseconds to delay requests for auto batching.
   *
   * Auto batching attempts to group multiple requests together into a single batch request.
   *
   * Default value is 0, which disables auto batching.
   */
  autoBatchTime?: number;

  /**
   * Fetch implementation.
   *
   * Default is window.fetch (if available).
   *
   * For Node.js applications, consider the 'node-fetch' package.
   */
  fetch?: FetchLike;

  /**
   * Storage implementation.
   *
   * Default is window.localStorage (if available), this is the common implementation for use in the browser, or an in-memory storage implementation.  If using Medplum on a server it may be useful to provide a custom storage implementation, for example using redis, a database or a file based storage.  Medplum CLI is an an example of `FileSystemStorage`, for reference.
   */
  storage?: IClientStorage;

  /**
   * Create PDF implementation.
   *
   * Default is none, and PDF generation is disabled.
   *
   * @example
   * In browser environments, import the client-side pdfmake library.
   *
   * ```html
   * <script src="pdfmake.min.js"></script>
   * <script>
   * async function createPdf(docDefinition, tableLayouts, fonts) {
   *   return new Promise((resolve) => {
   *     pdfMake.createPdf(docDefinition, tableLayouts, fonts).getBlob(resolve);
   *   });
   * }
   * </script>
   * ```
   *
   * @example
   * In Node.js applications:
   *
   * ```ts
   * import type { CustomTableLayout, TDocumentDefinitions, TFontDictionary } from 'pdfmake/interfaces';
   * function createPdf(
   *   docDefinition: TDocumentDefinitions,
   *   tableLayouts?: { [name: string]: CustomTableLayout },
   *   fonts?: TFontDictionary
   * ): Promise<Buffer> {
   *   return new Promise((resolve, reject) => {
   *     const printer = new PdfPrinter(fonts ?? {});
   *     const pdfDoc = printer.createPdfKitDocument(docDefinition, { tableLayouts });
   *     const chunks: Uint8Array[] = [];
   *     pdfDoc.on('data', (chunk: Uint8Array) => chunks.push(chunk));
   *     pdfDoc.on('end', () => resolve(Buffer.concat(chunks)));
   *     pdfDoc.on('error', reject);
   *     pdfDoc.end();
   *   });
   * }
   * ```
   */
  createPdf?: CreatePdfFunction;

  /**
   * Callback for when the client is unauthenticated.
   *
   * Default is do nothing.
   *
   * For client side applications, consider redirecting to a sign in page.
   */
  onUnauthenticated?: () => void;

  /**
   * The default redirect behavior.
   *
   * The default behavior is to not follow redirects.
   *
   * Use "follow" to automatically follow redirects.
   */
  redirect?: RequestRedirect;

  /**
   * When the verbose flag is set, the client will log all requests and responses to the console.
   */
  verbose?: boolean;
}

export interface MedplumRequestOptions extends RequestInit {
  /**
   * Optional flag to follow "Location" or "Content-Location" URL on successful HTTP 200 "OK" responses.
   */
  followRedirectOnOk?: boolean;

  /**
   * Optional flag to follow "Location" or "Content-Location" URL on successful HTTP 201 "Created" responses.
   */
  followRedirectOnCreated?: boolean;

  /**
   * Optional flag to poll the status URL on successful HTTP 202 "Accepted" responses.
   */
  pollStatusOnAccepted?: boolean;

  /**
   * Optional polling time interval in milliseconds.
   * Default value is 1000 (1 second).
   */
  pollStatusPeriod?: number;
}

export type FetchLike = (url: string, options?: any) => Promise<any>;

/**
 * QueryTypes defines the different ways to specify FHIR search parameters.
 *
 * Can be any valid input to the URLSearchParams() constructor.
 *
 * TypeScript definitions for URLSearchParams do not match runtime behavior.
 * The official spec only accepts string values.
 * Web browsers and Node.js automatically coerce values to strings.
 * See: https://github.com/microsoft/TypeScript/issues/32951
 */
export type QueryTypes = URLSearchParams | string[][] | Record<string, any> | string | undefined;

/**
 * ResourceArray is an array of resources with a bundle property.
 * The bundle property is a FHIR Bundle containing the search results.
 * This is useful for retrieving bundle metadata such as total, offset, and next link.
 */
export type ResourceArray<T extends Resource = Resource> = T[] & { bundle: Bundle<T> };

export interface CreatePdfFunction {
  (
    docDefinition: TDocumentDefinitions,
    tableLayouts?: Record<string, CustomTableLayout> | undefined,
    fonts?: TFontDictionary | undefined
  ): Promise<any>;
}

export interface BaseLoginRequest {
  readonly projectId?: string;
  readonly clientId?: string;
  readonly resourceType?: string;
  readonly scope?: string;
  readonly nonce?: string;
  readonly codeChallenge?: string;
  readonly codeChallengeMethod?: CodeChallengeMethod;
  readonly googleClientId?: string;
  readonly launch?: string;
  readonly redirectUri?: string;
}

export interface EmailPasswordLoginRequest extends BaseLoginRequest {
  readonly email: string;
  readonly password: string;
  /** @deprecated Use scope of "offline" or "offline_access" instead. */
  readonly remember?: boolean;
}

export interface NewUserRequest {
  readonly firstName: string;
  readonly lastName: string;
  readonly email: string;
  readonly password: string;
  readonly recaptchaToken: string;
  readonly recaptchaSiteKey?: string;
  readonly remember?: boolean;
  readonly projectId?: string;
  readonly clientId?: string;
}

export interface NewProjectRequest {
  readonly login: string;
  readonly projectName: string;
}

export interface NewPatientRequest {
  readonly login: string;
  readonly projectId: string;
}

export interface GoogleCredentialResponse {
  readonly clientId: string;
  readonly credential: string;
}

export interface GoogleLoginRequest extends BaseLoginRequest {
  readonly googleClientId: string;
  readonly googleCredential: string;
  readonly createUser?: boolean;
}

export interface LoginAuthenticationResponse {
  readonly login: string;
  readonly mfaRequired?: boolean;
  readonly code?: string;
  readonly memberships?: ProjectMembership[];
}

export interface LoginProfileResponse {
  readonly login: string;
  readonly scope: string;
}

export interface LoginScopeResponse {
  readonly login: string;
  readonly code: string;
}

export interface LoginState {
  readonly project: Reference<Project>;
  readonly profile: Reference<ProfileResource>;
  readonly accessToken: string;
  readonly refreshToken: string;
}

export interface TokenResponse {
  readonly token_type: string;
  readonly id_token: string;
  readonly access_token: string;
  readonly refresh_token: string;
  readonly expires_in: number;
  readonly project: Reference<Project>;
  readonly profile: Reference<ProfileResource>;
}

export interface BotEvent<T = Resource | Hl7Message | string | Record<string, any>> {
  readonly contentType: string;
  readonly input: T;
  readonly secrets: Record<string, ProjectSecret>;
  readonly traceId?: string;
}

export interface InviteRequest {
  resourceType: 'Patient' | 'Practitioner' | 'RelatedPerson';
  firstName: string;
  lastName: string;
  email?: string;
  externalId?: string;
  password?: string;
  sendEmail?: boolean;
  membership?: Partial<ProjectMembership>;
  upsert?: boolean;
  /** @deprecated Use membership.accessPolicy instead. */
  accessPolicy?: Reference<AccessPolicy>;
  /** @deprecated Use membership.access instead. */
  access?: ProjectMembershipAccess[];
  /** @deprecated Use membership.admin instead. */
  admin?: boolean;
}

/**
 * JSONPatch patch operation.
 * Compatible with fast-json-patch and rfc6902 Operation.
 */
export interface PatchOperation {
  readonly op: 'add' | 'remove' | 'replace' | 'copy' | 'move' | 'test';
  readonly path: string;
  readonly value?: any;
}

/**
 * Source for a FHIR Binary.
 */
export type BinarySource = string | File | Blob | Uint8Array;

/**
 * Binary upload options.
 */
export interface CreateBinaryOptions {
  /**
   * The binary data to upload.
   */
  readonly data: BinarySource;

  /**
   * Content type for the binary.
   */
  readonly contentType: string;

  /**
   * Optional filename for the binary.
   */
  readonly filename?: string;

  /**
   * Optional security context for the binary.
   */
  readonly securityContext?: Reference;

  /**
   * Optional fetch options. **NOTE:** only `requestOptions.signal` is respected when `onProgress` is also provided.
   */
  readonly onProgress?: (e: ProgressEvent) => void;
}

export interface CreateMediaOptions extends CreateBinaryOptions {
  /**
   * Optional additional fields for the Media resource.
   */
  readonly additionalFields?: Partial<Media>;
}

/**
 * PDF upload options.
 */
export interface CreatePdfOptions extends Omit<CreateBinaryOptions, 'data' | 'contentType'> {
  /**
   * The PDF document definition. See https://pdfmake.github.io/docs/0.1/document-definition-object/
   */
  readonly docDefinition: TDocumentDefinitions;

  /**
   * Optional pdfmake custom table layout.
   */
  readonly tableLayouts?: Record<string, CustomTableLayout>;

  /**
   * Optional pdfmake custom font dictionary.
   */
  readonly fonts?: TFontDictionary;
}

/**
 * Email address definition.
 * Compatible with nodemailer Mail.Address.
 */
export interface MailAddress {
  readonly name: string;
  readonly address: string;
}

/**
 * Email destination definition.
 */
export type MailDestination = string | MailAddress | string[] | MailAddress[];

/**
 * Email attachment definition.
 * Compatible with nodemailer Mail.Options.
 */
export interface MailAttachment {
  /** String, Buffer or a Stream contents for the attachmentent */
  readonly content?: string;
  /** path to a file or an URL (data uris are allowed as well) if you want to stream the file instead of including it (better for larger attachments) */
  readonly path?: string;
  /** filename to be reported as the name of the attached file, use of unicode is allowed. If you do not want to use a filename, set this value as false, otherwise a filename is generated automatically */
  readonly filename?: string | false;
  /** optional content type for the attachment, if not set will be derived from the filename property */
  readonly contentType?: string;
}

/**
 * Email message definition.
 * Compatible with nodemailer Mail.Options.
 */
export interface MailOptions {
  /** The e-mail address of the sender. All e-mail addresses can be plain `sender@server.com` or formatted `Sender Name <sender@server.com>` */
  readonly from?: string | MailAddress;
  /** An e-mail address that will appear on the Sender: field */
  readonly sender?: string | MailAddress;
  /** Comma separated list or an array of recipients e-mail addresses that will appear on the To: field */
  readonly to?: MailDestination;
  /** Comma separated list or an array of recipients e-mail addresses that will appear on the Cc: field */
  readonly cc?: MailDestination;
  /** Comma separated list or an array of recipients e-mail addresses that will appear on the Bcc: field */
  readonly bcc?: MailDestination;
  /** An e-mail address that will appear on the Reply-To: field */
  readonly replyTo?: string | MailAddress;
  /** The subject of the e-mail */
  readonly subject?: string;
  /** The plaintext version of the message */
  readonly text?: string;
  /** The HTML version of the message */
  readonly html?: string;
  /** An array of attachment objects */
  readonly attachments?: MailAttachment[];
}

interface SchemaGraphQLResponse {
  readonly data: {
    readonly StructureDefinitionList: StructureDefinition[];
    readonly SearchParameterList: SearchParameter[];
  };
}

interface RequestCacheEntry {
  readonly requestTime: number;
  readonly value: ReadablePromise<any>;
}

interface AutoBatchEntry<T = any> {
  readonly method: string;
  readonly url: string;
  readonly options: MedplumRequestOptions;
  readonly resolve: (value: T) => void;
  readonly reject: (reason: any) => void;
}

interface RequestState {
  statusUrl?: string;
  pollCount?: number;
}

/**
 * OAuth 2.0 Grant Type Identifiers
 * Standard identifiers: https://datatracker.ietf.org/doc/html/draft-ietf-oauth-v2-1-07#name-grant-types
 * JWT bearer extension: https://datatracker.ietf.org/doc/html/rfc7523
 * Token exchange extension: https://datatracker.ietf.org/doc/html/rfc8693
 */
export enum OAuthGrantType {
  ClientCredentials = 'client_credentials',
  AuthorizationCode = 'authorization_code',
  RefreshToken = 'refresh_token',
  JwtBearer = 'urn:ietf:params:oauth:grant-type:jwt-bearer',
  TokenExchange = 'urn:ietf:params:oauth:grant-type:token-exchange',
}

/**
 * OAuth 2.0 Token Type Identifiers
 * See: https://datatracker.ietf.org/doc/html/rfc8693#name-token-type-identifiers
 */
export enum OAuthTokenType {
  /** Indicates that the token is an OAuth 2.0 access token issued by the given authorization server. */
  AccessToken = 'urn:ietf:params:oauth:token-type:access_token',
  /** Indicates that the token is an OAuth 2.0 refresh token issued by the given authorization server. */
  RefreshToken = 'urn:ietf:params:oauth:token-type:refresh_token',
  /** Indicates that the token is an ID Token as defined in Section 2 of [OpenID.Core]. */
  IdToken = 'urn:ietf:params:oauth:token-type:id_token',
  /** Indicates that the token is a base64url-encoded SAML 1.1 [OASIS.saml-core-1.1] assertion. */
  Saml1Token = 'urn:ietf:params:oauth:token-type:saml1',
  /** Indicates that the token is a base64url-encoded SAML 2.0 [OASIS.saml-core-2.0-os] assertion. */
  Saml2Token = 'urn:ietf:params:oauth:token-type:saml2',
}

/**
 * OAuth 2.0 Client Authentication Methods
 * See: https://openid.net/specs/openid-connect-core-1_0.html#ClientAuthentication
 */
export enum OAuthTokenAuthMethod {
  ClientSecretBasic = 'client_secret_basic',
  ClientSecretPost = 'client_secret_post',
  ClientSecretJwt = 'client_secret_jwt',
  PrivateKeyJwt = 'private_key_jwt',
  None = 'none',
}

/**
 * OAuth 2.0 Client Authentication Methods
 * See: https://datatracker.ietf.org/doc/html/rfc7523#section-2.2
 */
export enum OAuthClientAssertionType {
  /** Using JWTs for Client Authentication */
  JwtBearer = 'urn:ietf:params:oauth:client-assertion-type:jwt-bearer',
}

interface SessionDetails {
  project: Project;
  membership: ProjectMembership;
  profile: ProfileResource;
  config: UserConfiguration;
  accessPolicy: AccessPolicy;
}

/**
 * ValueSet $expand operation parameters.
 * See: https://hl7.org/fhir/r4/valueset-operation-expand.html
 */
export interface ValueSetExpandParams {
  url?: string;
  filter?: string;
  date?: string;
  offset?: number;
  count?: number;
}

export interface RequestProfileSchemaOptions {
  /** (optional) Whether to include nested profiles, e.g. from extensions. Defaults to false. */
  expandProfile?: boolean;
}

/**
 * The MedplumClient class provides a client for the Medplum FHIR server.
 *
 * The client can be used in the browser, in a Node.js application, or in a Medplum Bot.
 *
 * The client provides helpful methods for common operations such as:
 *   1. Authenticating
 *   2. Creating resources
 *   3. Reading resources
 *   4. Updating resources
 *   5. Deleting resources
 *   6. Searching
 *   7. Making GraphQL queries
 *
 * The client can also be used to integrate with other FHIR servers. For an example, see the Epic Connection Demo Bot [here](https://github.com/medplum/medplum/tree/main/examples/medplum-demo-bots/src/epic).
 *
 * @example
 * Here is a quick example of how to use the client:
 *
 * ```typescript
 * import { MedplumClient } from '@medplum/core';
 * const medplum = new MedplumClient();
 * ```
 *
 * @example
 * Create a `Patient`:
 *
 * ```typescript
 * const patient = await medplum.createResource({
 *   resourceType: 'Patient',
 *   name: [{
 *     given: ['Alice'],
 *     family: 'Smith'
 *   }]
 * });
 * ```
 *
 * @example
 * Read a `Patient` by ID:
 *
 * ```typescript
 * const patient = await medplum.readResource('Patient', '123');
 * console.log(patient.name[0].given[0]);
 * ```
 *
 * @example
 * Search for a `Patient` by name:
 *
 * ```typescript
 * const bundle = await medplum.search('Patient', 'name=Alice');
 * console.log(bundle.total);
 * ```
 *
 *  <head>
 *    <meta name="algolia:pageRank" content="100" />
 *  </head>
 */
export class MedplumClient extends EventTarget {
  private readonly options: MedplumClientOptions;
  private readonly fetch: FetchLike;
  private readonly createPdfImpl?: CreatePdfFunction;
  private readonly storage: IClientStorage;
  private readonly requestCache: LRUCache<RequestCacheEntry> | undefined;
  private readonly cacheTime: number;
  private readonly baseUrl: string;
  private readonly fhirBaseUrl: string;
  private readonly authorizeUrl: string;
  private readonly tokenUrl: string;
  private readonly logoutUrl: string;
  private readonly onUnauthenticated?: () => void;
  private readonly autoBatchTime: number;
  private readonly autoBatchQueue: AutoBatchEntry[] | undefined;
  private subscriptionManager?: SubscriptionManager;
  private medplumServer?: boolean;
  private clientId?: string;
  private clientSecret?: string;
  private autoBatchTimerId?: any;
  private accessToken?: string;
  private accessTokenExpires?: number;
  private refreshToken?: string;
  private refreshPromise?: Promise<any>;
  private profilePromise?: Promise<any>;
  private sessionDetails?: SessionDetails;
  private basicAuth?: string;
  private initPromise: Promise<void>;
  private initComplete = true;
  private keyValueClient?: MedplumKeyValueClient;

  constructor(options?: MedplumClientOptions) {
    super();

    if (options?.baseUrl) {
      if (!options.baseUrl.startsWith('http')) {
        throw new Error('Base URL must start with http or https');
      }
    }

    this.options = options ?? {};
    this.fetch = options?.fetch ?? getDefaultFetch();
    this.storage = options?.storage ?? new ClientStorage();
    this.createPdfImpl = options?.createPdf;
    this.baseUrl = ensureTrailingSlash(options?.baseUrl ?? DEFAULT_BASE_URL);
    this.fhirBaseUrl = ensureTrailingSlash(concatUrls(this.baseUrl, options?.fhirUrlPath ?? 'fhir/R4/'));
    this.authorizeUrl = concatUrls(this.baseUrl, options?.authorizeUrl ?? 'oauth2/authorize');
    this.tokenUrl = concatUrls(this.baseUrl, options?.tokenUrl ?? 'oauth2/token');
    this.logoutUrl = concatUrls(this.baseUrl, options?.logoutUrl ?? 'oauth2/logout');
    this.clientId = options?.clientId ?? '';
    this.clientSecret = options?.clientSecret ?? '';
    this.onUnauthenticated = options?.onUnauthenticated;

    this.cacheTime =
      options?.cacheTime ?? (typeof window === 'undefined' ? DEFAULT_NODE_CACHE_TIME : DEFAULT_BROWSER_CACHE_TIME);
    if (this.cacheTime > 0) {
      this.requestCache = new LRUCache(options?.resourceCacheSize ?? DEFAULT_RESOURCE_CACHE_SIZE);
    } else {
      this.requestCache = undefined;
    }

    if (options?.autoBatchTime) {
      this.autoBatchTime = options.autoBatchTime;
      this.autoBatchQueue = [];
    } else {
      this.autoBatchTime = 0;
      this.autoBatchQueue = undefined;
    }

    if (options?.accessToken) {
      this.setAccessToken(options.accessToken);
    }

    if (this.storage.getInitPromise === undefined) {
      if (!options?.accessToken) {
        this.attemptResumeActiveLogin().catch(console.error);
      }
      this.initPromise = Promise.resolve();
<<<<<<< HEAD
    } else if (this.storage.getInitPromise !== undefined) {
      const storageInitPromise = this.storage.getInitPromise();
      const initPromise = new Promise<void>((resolve, reject) => {
        storageInitPromise
          .then(() => {
            this.attemptResumeActiveLogin()
              .then(resolve)
              .catch((error: Error) => {
                console.error(error);
                // Resolve here to mirror behavior in the happy path (initPromise should resolve even when error happens in attemptResumeActiveLogin())
                resolve();
              });
            this.initComplete = true;
          })
          .catch(reject);
      });
      this.initPromise = initPromise;
      this.initComplete = false;
=======
>>>>>>> 08464662
    } else {
      this.initComplete = false;
      this.initPromise = this.storage.getInitPromise();
      this.initPromise
        .then(() => {
          if (!options?.accessToken) {
            this.attemptResumeActiveLogin().catch(console.error);
          }
          this.initComplete = true;
        })
        .catch(console.error);
    }

    this.setupStorageListener();
  }

  /**
   * @returns Whether the client has been fully initialized or not. Should always be true unless a custom asynchronous `ClientStorage` was passed into the constructor.
   */
  get isInitialized(): boolean {
    return this.initComplete;
  }

  /**
   * Gets a Promise that resolves when async initialization is complete. This is particularly useful for waiting for an async `ClientStorage` and/or authentication to finish.
   * @returns A Promise that resolves when any async initialization of the client is finished.
   */
  getInitPromise(): Promise<void> {
    return this.initPromise;
  }

  private async attemptResumeActiveLogin(): Promise<void> {
    const activeLogin = this.getActiveLogin();
    if (!activeLogin) {
      return;
    }
    this.setAccessToken(activeLogin.accessToken, activeLogin.refreshToken);
    await this.refreshProfile();
  }

  /**
   * Returns the current base URL for all API requests.
   * By default, this is set to `https://api.medplum.com/`.
   * This can be overridden by setting the `baseUrl` option when creating the client.
   * @category HTTP
   * @returns The current base URL for all API requests.
   */
  getBaseUrl(): string {
    return this.baseUrl;
  }

  /**
   * Returns the current authorize URL.
   * By default, this is set to `https://api.medplum.com/oauth2/authorize`.
   * This can be overridden by setting the `authorizeUrl` option when creating the client.
   * @category HTTP
   * @returns The current authorize URL.
   */
  getAuthorizeUrl(): string {
    return this.authorizeUrl;
  }

  /**
   * Returns the current token URL.
   * By default, this is set to `https://api.medplum.com/oauth2/token`.
   * This can be overridden by setting the `tokenUrl` option when creating the client.
   * @category HTTP
   * @returns The current token URL.
   */
  getTokenUrl(): string {
    return this.tokenUrl;
  }

  /**
   * Returns the current logout URL.
   * By default, this is set to `https://api.medplum.com/oauth2/logout`.
   * This can be overridden by setting the `logoutUrl` option when creating the client.
   * @category HTTP
   * @returns The current logout URL.
   */
  getLogoutUrl(): string {
    return this.logoutUrl;
  }

  /**
   * Clears all auth state including local storage and session storage.
   * @category Authentication
   */
  clear(): void {
    this.storage.clear();
    sessionStorage.clear();
    this.clearActiveLogin();
  }

  /**
   * Clears the active login from local storage.
   * Does not clear all local storage (such as other logins).
   * @category Authentication
   */
  clearActiveLogin(): void {
    this.storage.setString('activeLogin', undefined);
    this.requestCache?.clear();
    this.accessToken = undefined;
    this.refreshToken = undefined;
    this.refreshPromise = undefined;
    this.accessTokenExpires = undefined;
    this.sessionDetails = undefined;
    this.medplumServer = undefined;
    this.dispatchEvent({ type: 'change' });
  }

  /**
   * Invalidates any cached values or cached requests for the given URL.
   * @category Caching
   * @param url - The URL to invalidate.
   */
  invalidateUrl(url: URL | string): void {
    url = url.toString();
    this.requestCache?.delete(url);
  }

  /**
   * Invalidates all cached values and flushes the cache.
   * @category Caching
   */
  invalidateAll(): void {
    this.requestCache?.clear();
  }

  /**
   * Invalidates all cached search results or cached requests for the given resourceType.
   * @category Caching
   * @param resourceType - The resource type to invalidate.
   */
  invalidateSearches<K extends ResourceType>(resourceType: K): void {
    const url = this.fhirBaseUrl + resourceType;
    if (this.requestCache) {
      for (const key of this.requestCache.keys()) {
        if (key.endsWith(url) || key.includes(url + '?')) {
          this.requestCache.delete(key);
        }
      }
    }
  }

  /**
   * Makes an HTTP GET request to the specified URL.
   *
   * This is a lower level method for custom requests.
   * For common operations, we recommend using higher level methods
   * such as `readResource()`, `search()`, etc.
   * @category HTTP
   * @param url - The target URL.
   * @param options - Optional fetch options.
   * @returns Promise to the response content.
   */
  get<T = any>(url: URL | string, options: MedplumRequestOptions = {}): ReadablePromise<T> {
    url = url.toString();
    const cached = this.getCacheEntry(url, options);
    if (cached) {
      return cached.value;
    }

    let promise: Promise<T>;

    if (url.startsWith(this.fhirBaseUrl) && this.autoBatchQueue) {
      promise = new Promise<T>((resolve, reject) => {
        (this.autoBatchQueue as AutoBatchEntry[]).push({
          method: 'GET',
          url: (url as string).replace(this.fhirBaseUrl, ''),
          options,
          resolve,
          reject,
        });
        if (!this.autoBatchTimerId) {
          this.autoBatchTimerId = setTimeout(() => this.executeAutoBatch(), this.autoBatchTime);
        }
      });
    } else {
      options.method = 'GET';
      promise = this.request<T>(url, options);
    }

    const readablePromise = new ReadablePromise(promise);
    this.setCacheEntry(url, readablePromise);
    return readablePromise;
  }

  /**
   * Makes an HTTP POST request to the specified URL.
   *
   * This is a lower level method for custom requests.
   * For common operations, we recommend using higher level methods
   * such as `createResource()`.
   * @category HTTP
   * @param url - The target URL.
   * @param body - The content body. Strings and `File` objects are passed directly. Other objects are converted to JSON.
   * @param contentType - The content type to be included in the "Content-Type" header.
   * @param options - Optional fetch options.
   * @returns Promise to the response content.
   */
  post(url: URL | string, body: any, contentType?: string, options: MedplumRequestOptions = {}): Promise<any> {
    url = url.toString();
    this.setRequestBody(options, body);
    if (contentType) {
      this.setRequestContentType(options, contentType);
    }
    this.invalidateUrl(url);
    options.method = 'POST';
    return this.request(url, options);
  }

  /**
   * Makes an HTTP PUT request to the specified URL.
   *
   * This is a lower level method for custom requests.
   * For common operations, we recommend using higher level methods
   * such as `updateResource()`.
   * @category HTTP
   * @param url - The target URL.
   * @param body - The content body. Strings and `File` objects are passed directly. Other objects are converted to JSON.
   * @param contentType - The content type to be included in the "Content-Type" header.
   * @param options - Optional fetch options.
   * @returns Promise to the response content.
   */
  put(url: URL | string, body: any, contentType?: string, options: MedplumRequestOptions = {}): Promise<any> {
    url = url.toString();
    this.setRequestBody(options, body);
    if (contentType) {
      this.setRequestContentType(options, contentType);
    }
    this.invalidateUrl(url);
    options.method = 'PUT';
    return this.request(url, options);
  }

  /**
   * Makes an HTTP PATCH request to the specified URL.
   *
   * This is a lower level method for custom requests.
   * For common operations, we recommend using higher level methods
   * such as `patchResource()`.
   * @category HTTP
   * @param url - The target URL.
   * @param operations - Array of JSONPatch operations.
   * @param options - Optional fetch options.
   * @returns Promise to the response content.
   */
  patch(url: URL | string, operations: PatchOperation[], options: MedplumRequestOptions = {}): Promise<any> {
    url = url.toString();
    this.setRequestBody(options, operations);
    this.setRequestContentType(options, ContentType.JSON_PATCH);
    this.invalidateUrl(url);
    options.method = 'PATCH';
    return this.request(url, options);
  }

  /**
   * Makes an HTTP DELETE request to the specified URL.
   *
   *
   * This is a lower level method for custom requests.
   * For common operations, we recommend using higher level methods
   * such as `deleteResource()`.
   * @category HTTP
   * @param url - The target URL.
   * @param options - Optional fetch options.
   * @returns Promise to the response content.
   */
  delete(url: URL | string, options: MedplumRequestOptions = {}): Promise<any> {
    url = url.toString();
    this.invalidateUrl(url);
    options.method = 'DELETE';
    return this.request(url, options);
  }

  /**
   * Initiates a new user flow.
   *
   * This method is part of the two different user registration flows:
   * 1) New Practitioner and new Project
   * 2) New Patient registration
   * @category Authentication
   * @param newUserRequest - Register request including email and password.
   * @param options - Optional fetch options.
   * @returns Promise to the authentication response.
   */
  async startNewUser(
    newUserRequest: NewUserRequest,
    options?: MedplumRequestOptions
  ): Promise<LoginAuthenticationResponse> {
    const { codeChallengeMethod, codeChallenge } = await this.startPkce();
    return this.post(
      'auth/newuser',
      {
        ...newUserRequest,
        clientId: newUserRequest.clientId ?? this.clientId,
        codeChallengeMethod,
        codeChallenge,
      },
      undefined,
      options
    ) as Promise<LoginAuthenticationResponse>;
  }

  /**
   * Initiates a new project flow.
   *
   * This requires a partial login from `startNewUser` or `startNewGoogleUser`.
   * @param newProjectRequest - Register request including email and password.
   * @param options - Optional fetch options.
   * @returns Promise to the authentication response.
   */
  async startNewProject(
    newProjectRequest: NewProjectRequest,
    options?: MedplumRequestOptions
  ): Promise<LoginAuthenticationResponse> {
    return this.post('auth/newproject', newProjectRequest, undefined, options) as Promise<LoginAuthenticationResponse>;
  }

  /**
   * Initiates a new patient flow.
   *
   * This requires a partial login from `startNewUser` or `startNewGoogleUser`.
   * @param newPatientRequest - Register request including email and password.
   * @param options - Optional fetch options.
   * @returns Promise to the authentication response.
   */
  async startNewPatient(
    newPatientRequest: NewPatientRequest,
    options?: MedplumRequestOptions
  ): Promise<LoginAuthenticationResponse> {
    return this.post('auth/newpatient', newPatientRequest, undefined, options) as Promise<LoginAuthenticationResponse>;
  }

  /**
   * Initiates a user login flow.
   * @category Authentication
   * @param loginRequest - Login request including email and password.
   * @param options - Optional fetch options.
   * @returns Promise to the authentication response.
   */
  async startLogin(
    loginRequest: EmailPasswordLoginRequest,
    options?: MedplumRequestOptions
  ): Promise<LoginAuthenticationResponse> {
    return this.post(
      'auth/login',
      {
        ...(await this.ensureCodeChallenge(loginRequest)),
        clientId: loginRequest.clientId ?? this.clientId,
        scope: loginRequest.scope,
      },
      undefined,
      options
    ) as Promise<LoginAuthenticationResponse>;
  }

  /**
   * Tries to sign in with Google authentication.
   * The response parameter is the result of a Google authentication.
   * See: https://developers.google.com/identity/gsi/web/guides/handle-credential-responses-js-functions
   * @category Authentication
   * @param loginRequest - Login request including Google credential response.
   * @param options - Optional fetch options.
   * @returns Promise to the authentication response.
   */
  async startGoogleLogin(
    loginRequest: GoogleLoginRequest,
    options?: MedplumRequestOptions
  ): Promise<LoginAuthenticationResponse> {
    return this.post(
      'auth/google',
      {
        ...(await this.ensureCodeChallenge(loginRequest)),
        clientId: loginRequest.clientId ?? this.clientId,
        scope: loginRequest.scope,
      },
      undefined,
      options
    ) as Promise<LoginAuthenticationResponse>;
  }

  /**
   * Returns the PKCE code challenge and method.
   * If the login request already includes a code challenge, it is returned.
   * Otherwise, a new PKCE code challenge is generated.
   * @category Authentication
   * @param loginRequest - The original login request.
   * @returns The PKCE code challenge and method.
   */
  async ensureCodeChallenge<T extends BaseLoginRequest>(loginRequest: T): Promise<T> {
    if (loginRequest.codeChallenge) {
      return loginRequest;
    }
    return { ...loginRequest, ...(await this.startPkce()) };
  }

  /**
   * Signs out locally.
   * Does not invalidate tokens with the server.
   * @category Authentication
   */
  async signOut(): Promise<void> {
    await this.post(this.logoutUrl, {});
    this.clear();
  }

  /**
   * Tries to sign in the user.
   * Returns true if the user is signed in.
   * This may result in navigating away to the sign in page.
   * @category Authentication
   * @param loginParams - Optional login parameters.
   * @returns The user profile resource if available.
   */
  async signInWithRedirect(loginParams?: Partial<BaseLoginRequest>): Promise<ProfileResource | undefined> {
    const urlParams = new URLSearchParams(window.location.search);
    const code = urlParams.get('code');
    if (!code) {
      await this.requestAuthorization(loginParams);
      return undefined;
    }
    return this.processCode(code);
  }

  /**
   * Tries to sign out the user.
   * See: https://docs.aws.amazon.com/cognito/latest/developerguide/logout-endpoint.html
   * @category Authentication
   */
  signOutWithRedirect(): void {
    window.location.assign(this.logoutUrl);
  }

  /**
   * Initiates sign in with an external identity provider.
   * @param authorizeUrl - The external authorization URL.
   * @param clientId - The external client ID.
   * @param redirectUri - The external identity provider redirect URI.
   * @param baseLogin - The Medplum login request.
   * @param pkceEnabled - Whether `PKCE` should be enabled for this external auth request. Defaults to `true`.
   * @category Authentication
   */
  async signInWithExternalAuth(
    authorizeUrl: string,
    clientId: string,
    redirectUri: string,
    baseLogin: BaseLoginRequest,
    pkceEnabled = true
  ): Promise<void> {
    let loginRequest = baseLogin;
    if (pkceEnabled) {
      loginRequest = await this.ensureCodeChallenge(baseLogin);
    }
    window.location.assign(
      this.getExternalAuthRedirectUri(authorizeUrl, clientId, redirectUri, loginRequest, pkceEnabled)
    );
  }

  /**
   * Exchange an external access token for a Medplum access token.
   * @param token - The access token that was generated by the external identity provider.
   * @param clientId - The ID of the `ClientApplication` in your Medplum project that will be making the exchange request.
   * @returns The user profile resource.
   * @category Authentication
   */
  async exchangeExternalAccessToken(token: string, clientId?: string): Promise<ProfileResource> {
    clientId = clientId ?? this.clientId;
    if (!clientId) {
      throw new Error('MedplumClient is missing clientId');
    }

    const formBody = new URLSearchParams();
    formBody.set('grant_type', OAuthGrantType.TokenExchange);
    formBody.set('subject_token_type', OAuthTokenType.AccessToken);
    formBody.set('client_id', clientId);
    formBody.set('subject_token', token);
    return this.fetchTokens(formBody);
  }

  /**
   * Builds the external identity provider redirect URI.
   * @param authorizeUrl - The external authorization URL.
   * @param clientId - The external client ID.
   * @param redirectUri - The external identity provider redirect URI.
   * @param loginRequest - The Medplum login request.
   * @param pkceEnabled - Whether `PKCE` should be enabled for this external auth request. Defaults to `true`.
   * @returns The external identity provider redirect URI.
   * @category Authentication
   */
  getExternalAuthRedirectUri(
    authorizeUrl: string,
    clientId: string,
    redirectUri: string,
    loginRequest: BaseLoginRequest,
    pkceEnabled = true
  ): string {
    const url = new URL(authorizeUrl);
    url.searchParams.set('response_type', 'code');
    url.searchParams.set('client_id', clientId);
    url.searchParams.set('redirect_uri', redirectUri);
    url.searchParams.set('scope', loginRequest.scope ?? 'openid profile email');
    url.searchParams.set('state', JSON.stringify(loginRequest));

    if (pkceEnabled) {
      const { codeChallenge, codeChallengeMethod } = loginRequest;
      if (!codeChallengeMethod) {
        throw new Error('`LoginRequest` for external auth must include a `codeChallengeMethod`.');
      }
      if (!codeChallenge) {
        throw new Error('`LoginRequest` for external auth must include a `codeChallenge`.');
      }
      url.searchParams.set('code_challenge_method', codeChallengeMethod);
      url.searchParams.set('code_challenge', codeChallenge);
    }

    return url.toString();
  }

  /**
   * Builds a FHIR URL from a collection of URL path components.
   * For example, `buildUrl('/Patient', '123')` returns `fhir/R4/Patient/123`.
   * @category HTTP
   * @param path - The path component of the URL.
   * @returns The well-formed FHIR URL.
   */
  fhirUrl(...path: string[]): URL {
    return new URL(path.join('/'), this.fhirBaseUrl);
  }

  /**
   * Builds a FHIR search URL from a search query or structured query object.
   * @category HTTP
   * @category Search
   * @param resourceType - The FHIR resource type.
   * @param query - The FHIR search query or structured query object. Can be any valid input to the URLSearchParams() constructor.
   * @returns The well-formed FHIR URL.
   */
  fhirSearchUrl(resourceType: ResourceType, query: QueryTypes): URL {
    const url = this.fhirUrl(resourceType);
    if (query) {
      url.search = new URLSearchParams(query).toString();
    }
    return url;
  }

  /**
   * Sends a FHIR search request.
   *
   * @example
   * Example using a FHIR search string:
   *
   * ```typescript
   * const bundle = await client.search('Patient', 'name=Alice');
   * console.log(bundle);
   * ```
   *
   * @example
   * The return value is a FHIR bundle:
   *
   * ```json
   * {
   *    "resourceType": "Bundle",
   *    "type": "searchset",
   *    "entry": [
   *       {
   *          "resource": {
   *             "resourceType": "Patient",
   *             "name": [
   *                {
   *                   "given": [
   *                      "George"
   *                   ],
   *                   "family": "Washington"
   *                }
   *             ],
   *          }
   *       }
   *    ]
   * }
   * ```
   *
   * @example
   * To query the count of a search, use the summary feature like so:
   *
   * ```typescript
   * const patients = medplum.search('Patient', '_summary=count');
   * ```
   *
   * See FHIR search for full details: https://www.hl7.org/fhir/search.html
   * @category Search
   * @param resourceType - The FHIR resource type.
   * @param query - Optional FHIR search query or structured query object. Can be any valid input to the URLSearchParams() constructor.
   * @param options - Optional fetch options.
   * @returns Promise to the search result bundle.
   */
  search<K extends ResourceType>(
    resourceType: K,
    query?: QueryTypes,
    options?: MedplumRequestOptions
  ): ReadablePromise<Bundle<ExtractResource<K>>> {
    const url = this.fhirSearchUrl(resourceType, query);
    const cacheKey = 'search-' + url.toString();
    const cached = this.getCacheEntry(cacheKey, options);
    if (cached) {
      return cached.value;
    }
    const promise = new ReadablePromise(
      (async () => {
        const bundle = await this.get<Bundle<ExtractResource<K>>>(url, options);
        if (bundle.entry) {
          for (const entry of bundle.entry) {
            this.cacheResource(entry.resource);
          }
        }
        return bundle;
      })()
    );
    this.setCacheEntry(cacheKey, promise);
    return promise;
  }

  /**
   * Sends a FHIR search request for a single resource.
   *
   * This is a convenience method for `search()` that returns the first resource rather than a `Bundle`.
   *
   * @example
   * Example using a FHIR search string:
   *
   * ```typescript
   * const patient = await client.searchOne('Patient', 'identifier=123');
   * console.log(patient);
   * ```
   *
   * The return value is the resource, if available; otherwise, undefined.
   *
   * See FHIR search for full details: https://www.hl7.org/fhir/search.html
   * @category Search
   * @param resourceType - The FHIR resource type.
   * @param query - Optional FHIR search query or structured query object. Can be any valid input to the URLSearchParams() constructor.
   * @param options - Optional fetch options.
   * @returns Promise to the first search result.
   */
  searchOne<K extends ResourceType>(
    resourceType: K,
    query?: QueryTypes,
    options?: MedplumRequestOptions
  ): ReadablePromise<ExtractResource<K> | undefined> {
    const url = this.fhirSearchUrl(resourceType, query);
    url.searchParams.set('_count', '1');
    url.searchParams.sort();
    const cacheKey = 'searchOne-' + url.toString();
    const cached = this.getCacheEntry(cacheKey, options);
    if (cached) {
      return cached.value;
    }
    const promise = new ReadablePromise(
      this.search<K>(resourceType, url.searchParams, options).then((b) => b.entry?.[0]?.resource)
    );
    this.setCacheEntry(cacheKey, promise);
    return promise;
  }

  /**
   * Sends a FHIR search request for an array of resources.
   *
   * This is a convenience method for `search()` that returns the resources as an array rather than a `Bundle`.
   *
   * @example
   * Example using a FHIR search string:
   *
   * ```typescript
   * const patients = await client.searchResources('Patient', 'name=Alice');
   * console.log(patients);
   * ```
   *
   * The return value is an array of resources.
   *
   * See FHIR search for full details: https://www.hl7.org/fhir/search.html
   * @category Search
   * @param resourceType - The FHIR resource type.
   * @param query - Optional FHIR search query or structured query object. Can be any valid input to the URLSearchParams() constructor.
   * @param options - Optional fetch options.
   * @returns Promise to the array of search results.
   */
  searchResources<K extends ResourceType>(
    resourceType: K,
    query?: QueryTypes,
    options?: MedplumRequestOptions
  ): ReadablePromise<ResourceArray<ExtractResource<K>>> {
    const url = this.fhirSearchUrl(resourceType, query);
    const cacheKey = 'searchResources-' + url.toString();
    const cached = this.getCacheEntry(cacheKey, options);
    if (cached) {
      return cached.value;
    }
    const promise = new ReadablePromise(this.search<K>(resourceType, query, options).then(bundleToResourceArray));
    this.setCacheEntry(cacheKey, promise);
    return promise;
  }

  /**
   * Creates an
   * [async generator](https://developer.mozilla.org/en-US/docs/Web/JavaScript/Reference/Global_Objects/AsyncGenerator)
   * over a series of FHIR search requests for paginated search results. Each iteration of the generator yields
   * the array of resources on each page.
   *
   * @example
   *
   * ```typescript
   * for await (const page of medplum.searchResourcePages('Patient', { _count: 10 })) {
   *  for (const patient of page) {
   *    console.log(`Processing Patient resource with ID: ${patient.id}`);
   *  }
   * }
   * ```
   *
   * @category Search
   * @param resourceType - The FHIR resource type.
   * @param query - Optional FHIR search query or structured query object. Can be any valid input to the URLSearchParams() constructor.
   * @param options - Optional fetch options.
   * @yields An async generator, where each result is an array of resources for each page.
   */
  async *searchResourcePages<K extends ResourceType>(
    resourceType: K,
    query?: QueryTypes,
    options?: MedplumRequestOptions
  ): AsyncGenerator<ResourceArray<ExtractResource<K>>> {
    let url: URL | undefined = this.fhirSearchUrl(resourceType, query);

    while (url) {
      const searchParams: URLSearchParams = new URL(url).searchParams;
      const bundle = await this.search(resourceType, searchParams, options);
      const nextLink: BundleLink | undefined = bundle.link?.find((link) => link.relation === 'next');
      if (!bundle.entry?.length && !nextLink) {
        break;
      }

      yield bundleToResourceArray(bundle);
      url = nextLink?.url ? new URL(nextLink.url) : undefined;
    }
  }

  /**
   * Searches a ValueSet resource using the "expand" operation.
   * See: https://www.hl7.org/fhir/operation-valueset-expand.html
   * @category Search
   * @param system - The ValueSet system url.
   * @param filter - The search string.
   * @param options - Optional fetch options.
   * @returns Promise to expanded ValueSet.
   * @deprecated Use `valueSetExpand()` instead.
   */
  searchValueSet(system: string, filter: string, options?: MedplumRequestOptions): ReadablePromise<ValueSet> {
    return this.valueSetExpand({ url: system, filter }, options);
  }

  /**
   * Searches a ValueSet resource using the "expand" operation.
   * See: https://www.hl7.org/fhir/operation-valueset-expand.html
   * @category Search
   * @param params - The ValueSet expand parameters.
   * @param options - Optional fetch options.
   * @returns Promise to expanded ValueSet.
   */
  valueSetExpand(params: ValueSetExpandParams, options?: MedplumRequestOptions): ReadablePromise<ValueSet> {
    const url = this.fhirUrl('ValueSet', '$expand');
    url.search = new URLSearchParams(params as Record<string, string>).toString();
    return this.get(url.toString(), options);
  }

  /**
   * Returns a cached resource if it is available.
   * @category Caching
   * @param resourceType - The FHIR resource type.
   * @param id - The FHIR resource ID.
   * @returns The resource if it is available in the cache; undefined otherwise.
   */
  getCached<K extends ResourceType>(resourceType: K, id: string): ExtractResource<K> | undefined {
    const cached = this.requestCache?.get(this.fhirUrl(resourceType, id).toString())?.value;
    return cached?.isOk() ? (cached.read() as ExtractResource<K>) : undefined;
  }

  /**
   * Returns a cached resource if it is available.
   * @category Caching
   * @param reference - The FHIR reference.
   * @returns The resource if it is available in the cache; undefined otherwise.
   */
  getCachedReference<T extends Resource>(reference: Reference<T>): T | undefined {
    const refString = reference.reference as string;
    if (!refString) {
      return undefined;
    }
    if (refString === 'system') {
      return system as T;
    }
    const [resourceType, id] = refString.split('/');
    if (!resourceType || !id) {
      return undefined;
    }
    return this.getCached(resourceType as ResourceType, id) as T | undefined;
  }

  /**
   * Reads a resource by resource type and ID.
   *
   * @example
   * Example:
   *
   * ```typescript
   * const patient = await medplum.readResource('Patient', '123');
   * console.log(patient);
   * ```
   *
   * See the FHIR "read" operation for full details: https://www.hl7.org/fhir/http.html#read
   * @category Read
   * @param resourceType - The FHIR resource type.
   * @param id - The resource ID.
   * @param options - Optional fetch options.
   * @returns The resource if available.
   */
  readResource<K extends ResourceType>(
    resourceType: K,
    id: string,
    options?: MedplumRequestOptions
  ): ReadablePromise<ExtractResource<K>> {
    return this.get<ExtractResource<K>>(this.fhirUrl(resourceType, id), options);
  }

  /**
   * Reads a resource by `Reference`.
   *
   * This is a convenience method for `readResource()` that accepts a `Reference` object.
   *
   * @example
   * Example:
   *
   * ```typescript
   * const serviceRequest = await medplum.readResource('ServiceRequest', '123');
   * const patient = await medplum.readReference(serviceRequest.subject);
   * console.log(patient);
   * ```
   *
   * See the FHIR "read" operation for full details: https://www.hl7.org/fhir/http.html#read
   * @category Read
   * @param reference - The FHIR reference object.
   * @param options - Optional fetch options.
   * @returns The resource if available.
   */
  readReference<T extends Resource>(reference: Reference<T>, options?: MedplumRequestOptions): ReadablePromise<T> {
    const refString = reference.reference;
    if (!refString) {
      return new ReadablePromise(Promise.reject(new Error('Missing reference')));
    }
    if (refString === 'system') {
      return new ReadablePromise(Promise.resolve(system as unknown as T));
    }
    const [resourceType, id] = refString.split('/');
    if (!resourceType || !id) {
      return new ReadablePromise(Promise.reject(new Error('Invalid reference')));
    }
    return this.readResource(resourceType as ResourceType, id, options) as ReadablePromise<T>;
  }

  /**
   * Requests the schema for a resource type.
   * If the schema is already cached, the promise is resolved immediately.
   * @category Schema
   * @param resourceType - The FHIR resource type.
   * @returns Promise to a schema with the requested resource type.
   */
  requestSchema(resourceType: string): Promise<void> {
    if (isDataTypeLoaded(resourceType)) {
      return Promise.resolve();
    }

    const cacheKey = resourceType + '-requestSchema';
    const cached = this.getCacheEntry(cacheKey, undefined);
    if (cached) {
      return cached.value;
    }

    const promise = new ReadablePromise<void>(
      (async () => {
        const query = `{
      StructureDefinitionList(name: "${resourceType}") {
        resourceType,
        name,
        kind,
        description,
        type,
        snapshot {
          element {
            id,
            path,
            definition,
            min,
            max,
            base {
              path,
              min,
              max
            },
            contentReference,
            type {
              code,
              profile,
              targetProfile
            },
            binding {
              strength,
              valueSet
            }
          }
        }
      }
      SearchParameterList(base: "${resourceType}", _count: 100) {
        base,
        code,
        type,
        expression,
        target
      }
    }`.replace(/\s+/g, ' ');

        const response = (await this.graphql(query)) as SchemaGraphQLResponse;

        indexStructureDefinitionBundle(response.data.StructureDefinitionList);

        for (const searchParameter of response.data.SearchParameterList) {
          indexSearchParameter(searchParameter);
        }
      })()
    );
    this.setCacheEntry(cacheKey, promise);
    return promise;
  }

  /**
   * Requests the schema for a profile.
   * If the schema is already cached, the promise is resolved immediately.
   * @category Schema
   * @param profileUrl - The FHIR URL of the profile
   * @param options - (optional) Additional options
   * @returns Promise with an array of URLs of the profile(s) loaded.
   */
  requestProfileSchema(profileUrl: string, options?: RequestProfileSchemaOptions): Promise<string[]> {
    if (!options?.expandProfile && isProfileLoaded(profileUrl)) {
      return Promise.resolve([profileUrl]);
    }

    const cacheKey = profileUrl + '-requestSchema' + (options?.expandProfile ? '-nested' : '');
    const cached = this.getCacheEntry(cacheKey, undefined);
    if (cached) {
      return cached.value;
    }

    const promise = new ReadablePromise<string[]>(
      (async () => {
        if (options?.expandProfile) {
          const url = this.fhirUrl('StructureDefinition', '$expand-profile');
          url.search = new URLSearchParams({ url: profileUrl }).toString();
          const sdBundle = (await this.post(url.toString(), {})) as Bundle<StructureDefinition>;
          return bundleToResourceArray(sdBundle).map((sd) => {
            loadDataType(sd, sd.url);
            return sd.url;
          });
        } else {
          // Just sort by lastUpdated. Ideally, it would also be based on a logical sort of version
          // See https://hl7.org/fhir/references.html#canonical-matching for more discussion
          const sd = await this.searchOne('StructureDefinition', {
            url: profileUrl,
            _sort: '-_lastUpdated',
          });

          if (!sd) {
            console.warn(`No StructureDefinition found for ${profileUrl}!`);
            return [];
          }

          indexStructureDefinitionBundle([sd], profileUrl);
          return [profileUrl];
        }
      })()
    );
    this.setCacheEntry(cacheKey, promise);
    return promise;
  }

  /**
   * Reads resource history by resource type and ID.
   *
   * The return value is a bundle of all versions of the resource.
   *
   * @example
   * Example:
   *
   * ```typescript
   * const history = await medplum.readHistory('Patient', '123');
   * console.log(history);
   * ```
   *
   * See the FHIR "history" operation for full details: https://www.hl7.org/fhir/http.html#history
   * @category Read
   * @param resourceType - The FHIR resource type.
   * @param id - The resource ID.
   * @param options - Optional fetch options.
   * @returns Promise to the resource history.
   */
  readHistory<K extends ResourceType>(
    resourceType: K,
    id: string,
    options?: MedplumRequestOptions
  ): ReadablePromise<Bundle<ExtractResource<K>>> {
    return this.get(this.fhirUrl(resourceType, id, '_history'), options);
  }

  /**
   * Reads a specific version of a resource by resource type, ID, and version ID.
   *
   * @example
   * Example:
   *
   * ```typescript
   * const version = await medplum.readVersion('Patient', '123', '456');
   * console.log(version);
   * ```
   *
   * See the FHIR "vread" operation for full details: https://www.hl7.org/fhir/http.html#vread
   * @category Read
   * @param resourceType - The FHIR resource type.
   * @param id - The resource ID.
   * @param vid - The version ID.
   * @param options - Optional fetch options.
   * @returns The resource if available.
   */
  readVersion<K extends ResourceType>(
    resourceType: K,
    id: string,
    vid: string,
    options?: MedplumRequestOptions
  ): ReadablePromise<ExtractResource<K>> {
    return this.get(this.fhirUrl(resourceType, id, '_history', vid), options);
  }

  /**
   * Executes the Patient "everything" operation for a patient.
   *
   * @example
   * Example:
   *
   * ```typescript
   * const bundle = await medplum.readPatientEverything('123');
   * console.log(bundle);
   * ```
   *
   * See the FHIR "patient-everything" operation for full details: https://hl7.org/fhir/operation-patient-everything.html
   * @category Read
   * @param id - The Patient Id
   * @param options - Optional fetch options.
   * @returns A Bundle of all Resources related to the Patient
   */
  readPatientEverything(id: string, options?: MedplumRequestOptions): ReadablePromise<Bundle> {
    return this.get(this.fhirUrl('Patient', id, '$everything'), options);
  }

  /**
   * Creates a new FHIR resource.
   *
   * The return value is the newly created resource, including the ID and meta.
   *
   * @example
   * Example:
   *
   * ```typescript
   * const result = await medplum.createResource({
   *   resourceType: 'Patient',
   *   name: [{
   *    family: 'Smith',
   *    given: ['John']
   *   }]
   * });
   * console.log(result.id);
   * ```
   *
   * See the FHIR "create" operation for full details: https://www.hl7.org/fhir/http.html#create
   * @category Create
   * @param resource - The FHIR resource to create.
   * @param options - Optional fetch options.
   * @returns The result of the create operation.
   */
  createResource<T extends Resource>(resource: T, options?: MedplumRequestOptions): Promise<T> {
    if (!resource.resourceType) {
      throw new Error('Missing resourceType');
    }
    this.invalidateSearches(resource.resourceType);
    return this.post(this.fhirUrl(resource.resourceType), resource, undefined, options);
  }

  /**
   * Conditionally create a new FHIR resource only if some equivalent resource does not already exist on the server.
   *
   * The return value is the existing resource or the newly created resource, including the ID and meta.
   *
   * @example
   * Example:
   *
   * ```typescript
   * const result = await medplum.createResourceIfNoneExist(
   *   {
   *     resourceType: 'Patient',
   *     identifier: [{
   *      system: 'http://example.com/mrn',
   *      value: '123'
   *     }]
   *     name: [{
   *      family: 'Smith',
   *      given: ['John']
   *     }]
   *   },
   *   'identifier=123'
   * );
   * console.log(result.id);
   * ```
   *
   * This method is syntactic sugar for:
   *
   * ```typescript
   * return searchOne(resourceType, query) ?? createResource(resource);
   * ```
   *
   * The query parameter only contains the search parameters (what would be in the URL following the "?").
   *
   * See the FHIR "conditional create" operation for full details: https://www.hl7.org/fhir/http.html#ccreate
   * @category Create
   * @param resource - The FHIR resource to create.
   * @param query - The search query for an equivalent resource (should not include resource type or "?").
   * @param options - Optional fetch options.
   * @returns The result of the create operation.
   */
  async createResourceIfNoneExist<T extends Resource>(
    resource: T,
    query: string,
    options?: MedplumRequestOptions
  ): Promise<T> {
    return ((await this.searchOne(resource.resourceType, query, options)) ??
      this.createResource(resource, options)) as Promise<T>;
  }

  /**
   * Creates a FHIR `Attachment` with the provided data content.
   *
   * This is a convenience method for creating a `Binary` resource and then creating an `Attachment` element.
   *
   * The `data` parameter can be a string or a `File` object.
   *
   * A `File` object often comes from a `<input type="file">` element.
   *
   * @example
   * Example:
   *
   * ```typescript
   * const result = await medplum.createAttachment(myFile, 'test.jpg', 'image/jpeg');
   * console.log(result);
   * ```
   *
   * See the FHIR "create" operation for full details: https://www.hl7.org/fhir/http.html#create
   * @category Create
   * @param createBinaryOptions -The binary options. See `CreateBinaryOptions` for full details.
   * @param requestOptions - Optional fetch options. **NOTE:** only `options.signal` is respected when `onProgress` is also provided.
   * @returns The result of the create operation.
   */
  createAttachment(
    createBinaryOptions: CreateBinaryOptions,
    requestOptions?: MedplumRequestOptions
  ): Promise<Attachment>;

  /**
   * @category Create
   * @param data - The binary data to upload.
   * @param filename - Optional filename for the binary.
   * @param contentType - Content type for the binary.
   * @param onProgress - Optional callback for progress events. **NOTE:** only `options.signal` is respected when `onProgress` is also provided.
   * @param options - Optional fetch options. **NOTE:** only `options.signal` is respected when `onProgress` is also provided.
   * @returns The result of the create operation.
   * @deprecated Use `createAttachment` with `CreateBinaryOptions` instead. To be removed in Medplum 4.0.
   */
  createAttachment(
    data: BinarySource,
    filename: string | undefined,
    contentType: string,
    onProgress?: (e: ProgressEvent) => void,
    options?: MedplumRequestOptions
  ): Promise<Attachment>;

  async createAttachment(
    arg1: BinarySource | CreateBinaryOptions,
    arg2: string | undefined | MedplumRequestOptions,
    arg3?: string,
    arg4?: (e: ProgressEvent) => void,
    arg5?: MedplumRequestOptions
  ): Promise<Attachment> {
    const createBinaryOptions = normalizeCreateBinaryOptions(arg1, arg2, arg3, arg4);
    const requestOptions = arg5 ?? (typeof arg2 === 'object' ? arg2 : {});
    const binary = await this.createBinary(createBinaryOptions, requestOptions);
    return {
      contentType: createBinaryOptions.contentType,
      url: binary.url,
      title: createBinaryOptions.filename,
    };
  }

  /**
   * Creates a FHIR `Binary` resource with the provided data content.
   *
   * The return value is the newly created resource, including the ID and meta.
   *
   * The `data` parameter can be a string or a `File` object.
   *
   * A `File` object often comes from a `<input type="file">` element.
   *
   * @example
   * Example:
   *
   * ```typescript
   * const result = await medplum.createBinary(myFile, 'test.jpg', 'image/jpeg');
   * console.log(result.id);
   * ```
   *
   * See the FHIR "create" operation for full details: https://www.hl7.org/fhir/http.html#create
   *
   * @category Create
   * @param createBinaryOptions -The binary options. See `CreateBinaryOptions` for full details.
   * @param requestOptions - Optional fetch options. **NOTE:** only `options.signal` is respected when `onProgress` is also provided.
   * @returns The result of the create operation.
   */
  createBinary(createBinaryOptions: CreateBinaryOptions, requestOptions?: MedplumRequestOptions): Promise<Binary>;

  /**
   * @category Create
   * @param data - The binary data to upload.
   * @param filename - Optional filename for the binary.
   * @param contentType - Content type for the binary.
   * @param onProgress - Optional callback for progress events. **NOTE:** only `options.signal` is respected when `onProgress` is also provided.
   * @param options - Optional fetch options. **NOTE:** only `options.signal` is respected when `onProgress` is also provided.
   * @returns The result of the create operation.
   * @deprecated Use `createBinary` with `CreateBinaryOptions` instead. To be removed in Medplum 4.0.
   */
  createBinary(
    data: BinarySource,
    filename: string | undefined,
    contentType: string,
    onProgress?: (e: ProgressEvent) => void,
    options?: MedplumRequestOptions
  ): Promise<Binary>;

  createBinary(
    arg1: BinarySource | CreateBinaryOptions,
    arg2: string | undefined | MedplumRequestOptions,
    arg3?: string,
    arg4?: (e: ProgressEvent) => void,
    arg5?: MedplumRequestOptions
  ): Promise<Binary> {
    const createBinaryOptions = normalizeCreateBinaryOptions(arg1, arg2, arg3, arg4);
    const requestOptions = arg5 ?? (typeof arg2 === 'object' ? arg2 : {});

    const { data, contentType, filename, securityContext, onProgress } = createBinaryOptions;

    const url = this.fhirUrl('Binary');
    if (filename) {
      url.searchParams.set('_filename', filename);
    }

    if (securityContext?.reference) {
      this.setRequestHeader(requestOptions, 'X-Security-Context', securityContext.reference);
    }

    if (onProgress) {
      return this.uploadwithProgress(url, data, contentType, onProgress, requestOptions);
    }
    return this.post(url, data, contentType, requestOptions);
  }

  uploadwithProgress(
    url: URL,
    data: BinarySource,
    contentType: string,
    onProgress: (e: ProgressEvent) => void,
    options?: MedplumRequestOptions
  ): Promise<any> {
    return new Promise((resolve, reject) => {
      const xhr = new XMLHttpRequest();

      // Ensure the 'abort' event listener is removed from the signal to prevent memory leaks,
      // especially in scenarios where there is a long-lived signal across multiple requests.
      const handleSignalAbort = (): void => xhr.abort();
      options?.signal?.addEventListener('abort', handleSignalAbort);
      const sendResult = (result: any): void => {
        options?.signal?.removeEventListener('abort', handleSignalAbort);

        if (result instanceof Error) {
          reject(result);
        } else {
          resolve(result);
        }
      };

      xhr.responseType = 'json';
      xhr.onabort = () => sendResult(new Error('Request aborted'));
      xhr.onerror = () => sendResult(new Error('Request error'));

      if (onProgress) {
        xhr.upload.onprogress = (e) => onProgress(e);
        xhr.upload.onload = (e) => onProgress(e);
      }

      xhr.onload = () => {
        if (xhr.status >= 200 && xhr.status < 300) {
          sendResult(xhr.response);
        } else {
          sendResult(new OperationOutcomeError(normalizeOperationOutcome(xhr.response || xhr.statusText)));
        }
      };

      xhr.open('POST', url);
      xhr.withCredentials = true;
      xhr.setRequestHeader('Authorization', 'Bearer ' + this.accessToken);
      xhr.setRequestHeader('Cache-Control', 'no-cache, no-store, max-age=0');
      xhr.setRequestHeader('Content-Type', contentType);
      xhr.setRequestHeader('X-Medplum', 'extended');

      if (options?.headers) {
        const headers = options.headers as Record<string, string>;
        for (const [key, value] of Object.entries(headers)) {
          xhr.setRequestHeader(key, value);
        }
      }

      xhr.send(data);
    });
  }

  /**
   * Creates a PDF as a FHIR `Binary` resource based on pdfmake document definition.
   *
   * The return value is the newly created resource, including the ID and meta.
   *
   * The `docDefinition` parameter is a pdfmake document definition.
   *
   * @example
   * Example:
   *
   * ```typescript
   * const result = await medplum.createPdf({
   *   content: ['Hello world']
   * });
   * console.log(result.id);
   * ```
   *
   * See the pdfmake document definition for full details: https://pdfmake.github.io/docs/0.1/document-definition-object/
   * @category Media
   * @param createPdfOptions - The PDF creation options. See `CreatePdfOptions` for full details.
   * @param requestOptions - Optional fetch options.
   * @returns The result of the create operation.
   */
  createPdf(createPdfOptions: CreatePdfOptions, requestOptions?: MedplumRequestOptions): Promise<Binary>;

  /**
   * @category Media
   * @param docDefinition - The PDF document definition.
   * @param filename - Optional filename for the PDF binary resource.
   * @param tableLayouts - Optional pdfmake custom table layout.
   * @param fonts - Optional pdfmake custom font dictionary.
   * @returns The result of the create operation.
   * @deprecated Use `createPdf` with `CreatePdfOptions` instead. To be removed in Medplum 4.0.
   */
  createPdf(
    docDefinition: TDocumentDefinitions,
    filename: string | undefined,
    tableLayouts?: Record<string, CustomTableLayout>,
    fonts?: TFontDictionary
  ): Promise<Binary>;

  async createPdf(
    arg1: TDocumentDefinitions | CreatePdfOptions,
    arg2?: string | MedplumRequestOptions,
    arg3?: Record<string, CustomTableLayout>,
    arg4?: TFontDictionary
  ): Promise<Binary> {
    if (!this.createPdfImpl) {
      throw new Error('PDF creation not enabled');
    }
    const createPdfOptions = normalizeCreatePdfOptions(arg1, arg2, arg3, arg4);
    const requestOptions = typeof arg2 === 'object' ? arg2 : {};
    const { docDefinition, tableLayouts, fonts, ...rest } = createPdfOptions;
    const blob = await this.createPdfImpl(docDefinition, tableLayouts, fonts);
    const createBinaryOptions = { ...rest, data: blob, contentType: 'application/pdf' };
    return this.createBinary(createBinaryOptions, requestOptions);
  }

  /**
   * Creates a FHIR `Communication` resource with the provided data content.
   *
   * This is a convenience method to handle commmon cases where a `Communication` resource is created with a `payload`.
   * @category Create
   * @param resource - The FHIR resource to comment on.
   * @param text - The text of the comment.
   * @param options - Optional fetch options.
   * @returns The result of the create operation.
   */
  createComment(resource: Resource, text: string, options?: MedplumRequestOptions): Promise<Communication> {
    const profile = this.getProfile();
    let encounter: Reference<Encounter> | undefined = undefined;
    let subject: Reference<Patient> | undefined = undefined;

    if (resource.resourceType === 'Encounter') {
      encounter = createReference(resource);
      subject = resource.subject as Reference<Patient> | undefined;
    }

    if (resource.resourceType === 'ServiceRequest') {
      encounter = resource.encounter;
      subject = resource.subject as Reference<Patient> | undefined;
    }

    if (resource.resourceType === 'Patient') {
      subject = createReference(resource);
    }

    return this.createResource<Communication>(
      {
        resourceType: 'Communication',
        status: 'completed',
        basedOn: [createReference(resource)],
        encounter,
        subject,
        sender: profile ? createReference(profile) : undefined,
        sent: new Date().toISOString(),
        payload: [{ contentString: text }],
      },
      options
    );
  }

  /**
   * Updates a FHIR resource.
   *
   * The return value is the updated resource, including the ID and meta.
   *
   * @example
   * Example:
   *
   * ```typescript
   * const result = await medplum.updateResource({
   *   resourceType: 'Patient',
   *   id: '123',
   *   name: [{
   *    family: 'Smith',
   *    given: ['John']
   *   }]
   * });
   * console.log(result.meta.versionId);
   * ```
   *
   * See the FHIR "update" operation for full details: https://www.hl7.org/fhir/http.html#update
   * @category Write
   * @param resource - The FHIR resource to update.
   * @param options - Optional fetch options.
   * @returns The result of the update operation.
   */
  async updateResource<T extends Resource>(resource: T, options?: MedplumRequestOptions): Promise<T> {
    if (!resource.resourceType) {
      throw new Error('Missing resourceType');
    }
    if (!resource.id) {
      throw new Error('Missing id');
    }
    let result = await this.put(this.fhirUrl(resource.resourceType, resource.id), resource, undefined, options);
    if (!result) {
      // On 304 not modified, result will be undefined
      // Return the user input instead
      result = resource;
    }
    this.cacheResource(result);
    this.invalidateUrl(this.fhirUrl(resource.resourceType, resource.id, '_history'));
    this.invalidateSearches(resource.resourceType);
    return result;
  }

  /**
   * Updates a FHIR resource using JSONPatch operations.
   *
   * The return value is the updated resource, including the ID and meta.
   *
   * @example
   * Example:
   *
   * ```typescript
   * const result = await medplum.patchResource('Patient', '123', [
   *   {op: 'replace', path: '/name/0/family', value: 'Smith'},
   * ]);
   * console.log(result.meta.versionId);
   * ```
   *
   * See the FHIR "update" operation for full details: https://www.hl7.org/fhir/http.html#patch
   *
   * See the JSONPatch specification for full details: https://tools.ietf.org/html/rfc6902
   * @category Write
   * @param resourceType - The FHIR resource type.
   * @param id - The resource ID.
   * @param operations - The JSONPatch operations.
   * @param options - Optional fetch options.
   * @returns The result of the patch operations.
   */
  patchResource<K extends ResourceType>(
    resourceType: K,
    id: string,
    operations: PatchOperation[],
    options?: MedplumRequestOptions
  ): Promise<ExtractResource<K>> {
    this.invalidateSearches(resourceType);
    return this.patch(this.fhirUrl(resourceType, id), operations, options);
  }

  /**
   * Deletes a FHIR resource by resource type and ID.
   *
   * @example
   * Example:
   *
   * ```typescript
   * await medplum.deleteResource('Patient', '123');
   * ```
   *
   * See the FHIR "delete" operation for full details: https://www.hl7.org/fhir/http.html#delete
   * @category Delete
   * @param resourceType - The FHIR resource type.
   * @param id - The resource ID.
   * @param options - Optional fetch options.
   * @returns The result of the delete operation.
   */
  deleteResource(resourceType: ResourceType, id: string, options?: MedplumRequestOptions): Promise<any> {
    this.deleteCacheEntry(this.fhirUrl(resourceType, id).toString());
    this.invalidateSearches(resourceType);
    return this.delete(this.fhirUrl(resourceType, id), options);
  }

  /**
   * Executes the validate operation with the provided resource.
   *
   * @example
   * Example:
   *
   * ```typescript
   * const result = await medplum.validateResource({
   *   resourceType: 'Patient',
   *   name: [{ given: ['Alice'], family: 'Smith' }],
   * });
   * ```
   *
   * See the FHIR "$validate" operation for full details: https://www.hl7.org/fhir/resource-operation-validate.html
   * @param resource - The FHIR resource.
   * @param options - Optional fetch options.
   * @returns The validate operation outcome.
   */
  validateResource<T extends Resource>(resource: T, options?: MedplumRequestOptions): Promise<OperationOutcome> {
    return this.post(this.fhirUrl(resource.resourceType, '$validate'), resource, undefined, options);
  }

  /**
   * Executes a bot by ID or Identifier.
   * @param idOrIdentifier - The Bot ID or Identifier.
   * @param body - The content body. Strings and `File` objects are passed directly. Other objects are converted to JSON.
   * @param contentType - The content type to be included in the "Content-Type" header.
   * @param options - Optional fetch options.
   * @returns The Bot return value.
   */
  executeBot(
    idOrIdentifier: string | Identifier,
    body: any,
    contentType?: string,
    options?: MedplumRequestOptions
  ): Promise<any> {
    let url: URL;
    if (typeof idOrIdentifier === 'string') {
      const id = idOrIdentifier;
      url = this.fhirUrl('Bot', id, '$execute');
    } else {
      const identifier = idOrIdentifier;
      url = this.fhirUrl('Bot', '$execute');
      url.searchParams.set('identifier', identifier.system + '|' + identifier.value);
    }
    return this.post(url, body, contentType, options);
  }

  /**
   * Executes a batch or transaction of FHIR operations.
   *
   * @example
   * Example:
   *
   * ```typescript
   * await medplum.executeBatch({
   *   "resourceType": "Bundle",
   *   "type": "transaction",
   *   "entry": [
   *     {
   *       "fullUrl": "urn:uuid:61ebe359-bfdc-4613-8bf2-c5e300945f0a",
   *       "resource": {
   *         "resourceType": "Patient",
   *         "name": [{ "use": "official", "given": ["Alice"], "family": "Smith" }],
   *         "gender": "female",
   *         "birthDate": "1974-12-25"
   *       },
   *       "request": {
   *         "method": "POST",
   *         "url": "Patient"
   *       }
   *     },
   *     {
   *       "fullUrl": "urn:uuid:88f151c0-a954-468a-88bd-5ae15c08e059",
   *       "resource": {
   *         "resourceType": "Patient",
   *         "identifier": [{ "system": "http:/example.org/fhir/ids", "value": "234234" }],
   *         "name": [{ "use": "official", "given": ["Bob"], "family": "Jones" }],
   *         "gender": "male",
   *         "birthDate": "1974-12-25"
   *       },
   *       "request": {
   *         "method": "POST",
   *         "url": "Patient",
   *         "ifNoneExist": "identifier=http:/example.org/fhir/ids|234234"
   *       }
   *     }
   *   ]
   * });
   * ```
   *
   * See The FHIR "batch/transaction" section for full details: https://hl7.org/fhir/http.html#transaction
   * @category Batch
   * @param bundle - The FHIR batch/transaction bundle.
   * @param options - Optional fetch options.
   * @returns The FHIR batch/transaction response bundle.
   */
  executeBatch(bundle: Bundle, options?: MedplumRequestOptions): Promise<Bundle> {
    return this.post(this.fhirBaseUrl.slice(0, -1), bundle, undefined, options);
  }

  /**
   * Sends an email using the Medplum Email API.
   *
   * Builds the email using nodemailer MailComposer.
   *
   * Examples:
   *
   * @example
   * Send a simple text email:
   *
   * ```typescript
   * await medplum.sendEmail({
   *   to: 'alice@example.com',
   *   cc: 'bob@example.com',
   *   subject: 'Hello',
   *   text: 'Hello Alice',
   * });
   * ```
   *
   * @example
   * Send an email with a `Binary` attachment:
   *
   * ```typescript
   * await medplum.sendEmail({
   *   to: 'alice@example.com',
   *   subject: 'Email with attachment',
   *   text: 'See the attached report',
   *   attachments: [{
   *     filename: 'report.pdf',
   *     path: "Binary/" + binary.id
   *   }]
   * });
   * ```
   *
   * See options here: https://nodemailer.com/extras/mailcomposer/
   * @category Media
   * @param email - The MailComposer options.
   * @param options - Optional fetch options.
   * @returns Promise to the operation outcome.
   */
  sendEmail(email: MailOptions, options?: MedplumRequestOptions): Promise<OperationOutcome> {
    return this.post('email/v1/send', email, ContentType.JSON, options);
  }

  /**
   * Executes a GraphQL query.
   *
   * @example
   * Example:
   *
   * ```typescript
   * const result = await medplum.graphql(`{
   *   Patient(id: "123") {
   *     resourceType
   *     id
   *     name {
   *       given
   *       family
   *     }
   *   }
   * }`);
   * ```
   *
   * @example
   * Advanced queries such as named operations and variable substitution are supported:
   *
   * ```typescript
   * const result = await medplum.graphql(
   *   `query GetPatientById($patientId: ID!) {
   *     Patient(id: $patientId) {
   *       resourceType
   *       id
   *       name {
   *         given
   *         family
   *       }
   *     }
   *   }`,
   *   'GetPatientById',
   *   { patientId: '123' }
   * );
   * ```
   *
   * See the GraphQL documentation for more details: https://graphql.org/learn/
   *
   * See the FHIR GraphQL documentation for FHIR specific details: https://www.hl7.org/fhir/graphql.html
   * @category Read
   * @param query - The GraphQL query.
   * @param operationName - Optional GraphQL operation name.
   * @param variables - Optional GraphQL variables.
   * @param options - Optional fetch options.
   * @returns The GraphQL result.
   */
  graphql(
    query: string,
    operationName?: string | null,
    variables?: any,
    options?: MedplumRequestOptions
  ): Promise<any> {
    return this.post(this.fhirUrl('$graphql'), { query, operationName, variables }, ContentType.JSON, options);
  }

  /**
   * Executes the $graph operation on this resource to fetch a Bundle of resources linked to the target resource
   * according to a graph definition
   * @category Read
   * @param resourceType - The FHIR resource type.
   * @param id - The resource ID.
   * @param graphName - `name` parameter of the GraphDefinition
   * @param options - Optional fetch options.
   * @returns A Bundle
   */
  readResourceGraph<K extends ResourceType>(
    resourceType: K,
    id: string,
    graphName: string,
    options?: MedplumRequestOptions
  ): ReadablePromise<Bundle> {
    return this.get<Bundle>(`${this.fhirUrl(resourceType, id)}/$graph?graph=${graphName}`, options);
  }

  /**
   * Pushes a message to an agent.
   *
   * @param agent - The agent to push to.
   * @param destination - The destination device.
   * @param body - The message body.
   * @param contentType - Optional message content type.
   * @param waitForResponse - Optional wait for response flag.
   * @param options - Optional fetch options.
   * @returns Promise to the result. If waiting for response, the result is the response body. Otherwise, it is an operation outcome.
   */
  pushToAgent(
    agent: Agent | Reference<Agent>,
    destination: Device | Reference<Device> | string,
    body: any,
    contentType?: string,
    waitForResponse?: boolean,
    options?: MedplumRequestOptions
  ): Promise<any> {
    return this.post(
      this.fhirUrl('Agent', resolveId(agent) as string, '$push'),
      {
        destination: typeof destination === 'string' ? destination : getReferenceString(destination),
        body,
        contentType,
        waitForResponse,
      },
      ContentType.FHIR_JSON,
      options
    );
  }

  /**
   * @category Authentication
   * @returns The Login State
   */
  getActiveLogin(): LoginState | undefined {
    return this.storage.getObject('activeLogin');
  }

  /**
   * Sets the active login.
   * @param login - The new active login state.
   * @category Authentication
   */
  async setActiveLogin(login: LoginState): Promise<void> {
    if (!this.sessionDetails?.profile || getReferenceString(this.sessionDetails.profile) !== login.profile?.reference) {
      this.clearActiveLogin();
    }
    this.setAccessToken(login.accessToken, login.refreshToken);
    this.storage.setObject('activeLogin', login);
    this.addLogin(login);
    this.refreshPromise = undefined;
    await this.refreshProfile();
  }

  /**
   * Returns the current access token.
   * @returns The current access token.
   * @category Authentication
   */
  getAccessToken(): string | undefined {
    return this.accessToken;
  }

  /**
   * Sets the current access token.
   * @param accessToken - The new access token.
   * @param refreshToken - Optional refresh token.
   * @category Authentication
   */
  setAccessToken(accessToken: string, refreshToken?: string): void {
    this.accessToken = accessToken;
    this.refreshToken = refreshToken;
    this.sessionDetails = undefined;
    this.accessTokenExpires = tryGetJwtExpiration(accessToken);
    this.medplumServer = isMedplumAccessToken(accessToken);
  }

  /**
   * Returns the list of available logins.
   * @returns The list of available logins.
   * @category Authentication
   */
  getLogins(): LoginState[] {
    return this.storage.getObject<LoginState[]>('logins') ?? [];
  }

  private addLogin(newLogin: LoginState): void {
    const logins = this.getLogins().filter((login) => login.profile?.reference !== newLogin.profile?.reference);
    logins.push(newLogin);
    this.storage.setObject('logins', logins);
  }

  private async refreshProfile(): Promise<ProfileResource | undefined> {
    if (!this.medplumServer) {
      return Promise.resolve(undefined);
    }
    this.profilePromise = new Promise((resolve, reject) => {
      this.get('auth/me')
        .then((result: SessionDetails) => {
          this.profilePromise = undefined;
          const profileChanged = this.sessionDetails?.profile?.id !== result.profile.id;
          this.sessionDetails = result;
          if (profileChanged) {
            this.dispatchEvent({ type: 'change' });
          }
          resolve(result.profile);
        })
        .catch(reject);
    });

    return this.profilePromise;
  }

  /**
   * Returns true if the client is waiting for authentication.
   * @returns True if the client is waiting for authentication.
   * @category Authentication
   */
  isLoading(): boolean {
    return !this.isInitialized || !!this.profilePromise;
  }

  /**
   * Returns true if the current user is authenticated as a super admin.
   * @returns True if the current user is authenticated as a super admin.
   * @category Authentication
   */
  isSuperAdmin(): boolean {
    return !!this.sessionDetails?.project.superAdmin;
  }

  /**
   * Returns true if the current user is authenticated as a project admin.
   * @returns True if the current user is authenticated as a project admin.
   * @category Authentication
   */
  isProjectAdmin(): boolean {
    return !!this.sessionDetails?.membership.admin;
  }

  /**
   * Returns the current project if available.
   * @returns The current project if available.
   * @category User Profile
   */
  getProject(): Project | undefined {
    return this.sessionDetails?.project;
  }

  /**
   * Returns the current project membership if available.
   * @returns The current project membership if available.
   * @category User Profile
   */
  getProjectMembership(): ProjectMembership | undefined {
    return this.sessionDetails?.membership;
  }

  /**
   * Returns the current user profile resource if available.
   * This method does not wait for loading promises.
   * @returns The current user profile resource if available.
   * @category User Profile
   */
  getProfile(): ProfileResource | undefined {
    return this.sessionDetails?.profile;
  }

  /**
   * Returns the current user profile resource, retrieving form the server if necessary.
   * This method waits for loading promises.
   * @returns The current user profile resource.
   * @category User Profile
   */
  async getProfileAsync(): Promise<ProfileResource | undefined> {
    if (this.profilePromise) {
      return this.profilePromise;
    }
    if (this.sessionDetails) {
      return this.sessionDetails.profile;
    }
    return this.refreshProfile();
  }

  /**
   * Returns the current user configuration if available.
   * @returns The current user configuration if available.
   * @category User Profile
   */
  getUserConfiguration(): UserConfiguration | undefined {
    return this.sessionDetails?.config;
  }

  /**
   * Returns the current user access policy if available.
   * @returns The current user access policy if available.
   * @category User Profile
   */
  getAccessPolicy(): AccessPolicy | undefined {
    return this.sessionDetails?.accessPolicy;
  }

  /**
   * Downloads the URL as a blob. Can accept binary URLs in the form of `Binary/{id}` as well.
   * @category Read
   * @param url - The URL to request. Can be a standard URL or one in the form of `Binary/{id}`.
   * @param options - Optional fetch request init options.
   * @returns Promise to the response body as a blob.
   */
  async download(url: URL | string, options: MedplumRequestOptions = {}): Promise<Blob> {
    if (this.refreshPromise) {
      await this.refreshPromise;
    }
    const urlString = url.toString();
    if (urlString.startsWith(BINARY_URL_PREFIX)) {
      url = this.fhirUrl(urlString);
    }

    let headers = options.headers as Record<string, string> | undefined;
    if (!headers) {
      headers = {};
      options.headers = headers;
    }

    if (!headers['Accept']) {
      headers['Accept'] = '*/*';
    }

    this.addFetchOptionsDefaults(options);
    const response = await this.fetchWithRetry(url.toString(), options);
    return response.blob();
  }

  /**
   * Creates a FHIR Media resource with the provided data content.
   *
   * @category Create
   * @param createMediaOptions - The media creation options. See `CreateMediaOptions` for full details.
   * @param requestOptions - Optional fetch options.
   * @returns The new media resource.
   */
  async createMedia(createMediaOptions: CreateMediaOptions, requestOptions?: MedplumRequestOptions): Promise<Media> {
    const { additionalFields, ...createBinaryOptions } = createMediaOptions;

    // First, create the media:
    const media = await this.createResource({
      resourceType: 'Media',
      status: 'preparation',
      content: {
        contentType: createMediaOptions.contentType,
      },
      ...additionalFields,
    });

    // If the caller did not specify a security context, use the media reference:
    if (!createBinaryOptions.securityContext) {
      createBinaryOptions.securityContext = createReference(media);
    }

    // Next, upload the binary:
    const content = await this.createAttachment(createBinaryOptions, requestOptions);

    // Update the media with the binary content:
    return this.updateResource({
      ...media,
      status: 'completed',
      content,
    });
  }

  /**
   * Upload media to the server and create a Media instance for the uploaded content.
   * @param contents - The contents of the media file, as a string, Uint8Array, File, or Blob.
   * @param contentType - The media type of the content.
   * @param filename - Optional filename for the binary, or extended upload options (see `BinaryUploadOptions`).
   * @param additionalFields - Additional fields for Media.
   * @param options - Optional fetch options.
   * @returns Promise that resolves to the created Media
   * @deprecated Use `createMedia` with `CreateMediaOptions` instead. To be removed in Medplum 4.0.
   */
  async uploadMedia(
    contents: string | Uint8Array | File | Blob,
    contentType: string,
    filename: string | undefined,
    additionalFields?: Partial<Media>,
    options?: MedplumRequestOptions
  ): Promise<Media> {
    return this.createMedia(
      {
        data: contents,
        contentType,
        filename,
        additionalFields,
      },
      options
    );
  }

  /**
   * Performs Bulk Data Export operation request flow. See The FHIR "Bulk Data Export" for full details: https://build.fhir.org/ig/HL7/bulk-data/export.html#bulk-data-export
   * @param exportLevel - Optional export level. Defaults to system level export. 'Group/:id' - Group of Patients, 'Patient' - All Patients.
   * @param resourceTypes - A string of comma-delimited FHIR resource types.
   * @param since - Resources will be included in the response if their state has changed after the supplied time (e.g. if Resource.meta.lastUpdated is later than the supplied _since time).
   * @param options - Optional fetch options.
   * @returns Bulk Data Response containing links to Bulk Data files. See "Response - Complete Status" for full details: https://build.fhir.org/ig/HL7/bulk-data/export.html#response---complete-status
   */
  async bulkExport(
    //eslint-disable-next-line default-param-last
    exportLevel = '',
    resourceTypes?: string,
    since?: string,
    options?: MedplumRequestOptions
  ): Promise<Partial<BulkDataExport>> {
    const fhirPath = exportLevel ? `${exportLevel}/` : exportLevel;
    const url = this.fhirUrl(`${fhirPath}$export`);

    if (resourceTypes) {
      url.searchParams.set('_type', resourceTypes);
    }
    if (since) {
      url.searchParams.set('_since', since);
    }

    return this.startAsyncRequest<Partial<BulkDataExport>>(url.toString(), options);
  }

  /**
   * Starts an async request following the FHIR "Asynchronous Request Pattern".
   * See: https://hl7.org/fhir/r4/async.html
   * @param url - The URL to request.
   * @param options - Optional fetch options.
   * @returns The response body.
   */
  async startAsyncRequest<T>(url: string, options: MedplumRequestOptions = {}): Promise<T> {
    this.addFetchOptionsDefaults(options);

    const headers = options.headers as Record<string, string>;
    headers['Prefer'] = 'respond-async';

    options.method = 'POST';
    return this.request(url, options);
  }

  /**
   * Wraps `fetch` execution with token refresh and retry logic.
   * @param url - The URL to request
   * @param options - Optional fetch options
   * @returns The response
   */
  async wrappedFetch(url: string, options: RequestInit): Promise<Response> {
    await this.refreshIfExpired();

    this.addFetchOptionsDefaults(options);

    return this.fetchWithRetry(url, options);
  }

  /**
   * Returns the key value client.
   * @returns The key value client.
   */
  get keyValue(): MedplumKeyValueClient {
    if (!this.keyValueClient) {
      this.keyValueClient = new MedplumKeyValueClient(this);
    }
    return this.keyValueClient;
  }

  //
  // Private helpers
  //

  /**
   * Returns the cache entry if available and not expired.
   * @param key - The cache key to retrieve.
   * @param options - Optional fetch options for cache settings.
   * @returns The cached entry if found.
   */
  private getCacheEntry(key: string, options: MedplumRequestOptions | undefined): RequestCacheEntry | undefined {
    if (!this.requestCache || options?.cache === 'no-cache' || options?.cache === 'reload') {
      return undefined;
    }
    const entry = this.requestCache.get(key);
    if (!entry || entry.requestTime + this.cacheTime < Date.now()) {
      return undefined;
    }
    return entry;
  }

  /**
   * Adds a readable promise to the cache.
   * @param key - The cache key to store.
   * @param value - The readable promise to store.
   */
  private setCacheEntry(key: string, value: ReadablePromise<any>): void {
    if (this.requestCache) {
      this.requestCache.set(key, { requestTime: Date.now(), value });
    }
  }

  /**
   * Adds a concrete value as the cache entry for the given resource.
   * This is used in cases where the resource is loaded indirectly.
   * For example, when a resource is loaded as part of a Bundle.
   * @param resource - The resource to cache.
   */
  private cacheResource(resource: Resource | undefined): void {
    if (resource?.id && !resource.meta?.tag?.some((t) => t.code === 'SUBSETTED')) {
      this.setCacheEntry(
        this.fhirUrl(resource.resourceType, resource.id).toString(),
        new ReadablePromise(Promise.resolve(resource))
      );
    }
  }

  /**
   * Deletes a cache entry.
   * @param key - The cache key to delete.
   */
  private deleteCacheEntry(key: string): void {
    if (this.requestCache) {
      this.requestCache.delete(key);
    }
  }

  /**
   * Makes an HTTP request.
   * @param url - The target URL.
   * @param options - Optional fetch request init options.
   * @param state - Optional request state.
   * @returns The JSON content body if available.
   */
  private async request<T>(url: string, options: MedplumRequestOptions = {}, state: RequestState = {}): Promise<T> {
    const response = await this.wrappedFetch(url, options);

    if (response.status === 401) {
      // Refresh and try again
      return this.handleUnauthenticated(url, options);
    }

    if (response.status === 204 || response.status === 304) {
      // No content or change
      return undefined as unknown as T;
    }

    const contentType = response.headers.get('content-type');
    const isJson = contentType?.includes('json');

    if (response.status === 404 && !isJson) {
      // Special case for non-JSON 404 responses
      // In the common case, the 404 response will include an OperationOutcome in JSON with additional details.
      // In the non-JSON case, we can't parse the response, so we'll just throw a generic "Not Found" error.
      throw new OperationOutcomeError(notFound);
    }

    const obj = await this.parseBody(response, isJson);

    if (
      (response.status === 200 && options.followRedirectOnOk) ||
      (response.status === 201 && options.followRedirectOnCreated)
    ) {
      const contentLocation = await tryGetContentLocation(response, obj);
      if (contentLocation) {
        return this.request(contentLocation, { ...options, method: 'GET', body: undefined });
      }
    }

    if (response.status === 202 && options.pollStatusOnAccepted) {
      const contentLocation = await tryGetContentLocation(response, obj);
      const statusUrl = contentLocation ?? state.statusUrl;
      if (statusUrl) {
        return this.pollStatus(statusUrl, options, state);
      }
    }

    if (response.status >= 400) {
      throw new OperationOutcomeError(normalizeOperationOutcome(obj));
    }

    return obj;
  }

  private async parseBody(response: Response, isJson: boolean | undefined): Promise<any> {
    let obj: any = undefined;
    if (isJson) {
      try {
        obj = await response.json();
      } catch (err) {
        console.error('Error parsing response', response.status, err);
        throw err;
      }
    } else {
      obj = await response.text();
    }
    return obj;
  }

  private async fetchWithRetry(url: string, options: MedplumRequestOptions): Promise<Response> {
    if (!url.startsWith('http')) {
      url = new URL(url, this.baseUrl).href;
    }

    const maxRetries = 3;
    const retryDelay = 200;
    let response: Response | undefined = undefined;
    for (let retry = 0; retry < maxRetries; retry++) {
      try {
        if (this.options.verbose) {
          this.logRequest(url, options);
        }
        response = (await this.fetch(url, options)) as Response;
        if (this.options.verbose) {
          this.logResponse(response);
        }
        if (response.status < 500) {
          return response;
        }
      } catch (err: any) {
        this.retryCatch(retry, maxRetries, err);
      }
      await sleep(retryDelay);
    }
    return response as Response;
  }

  private logRequest(url: string, options: MedplumRequestOptions): void {
    console.log(`> ${options.method} ${url}`);
    if (options.headers) {
      const headers = options.headers as Record<string, string>;
      const entries = Object.entries(headers).sort((a, b) => a[0].localeCompare(b[0]));
      for (const [key, value] of entries) {
        console.log(`> ${key}: ${value}`);
      }
    }
  }

  private logResponse(response: Response): void {
    console.log(`< ${response.status} ${response.statusText}`);
    if (response.headers) {
      response.headers.forEach((value, key) => console.log(`< ${key}: ${value}`));
    }
  }

  private async pollStatus<T>(statusUrl: string, options: MedplumRequestOptions, state: RequestState): Promise<T> {
    const statusOptions: MedplumRequestOptions = { ...options, method: 'GET', body: undefined, redirect: 'follow' };
    if (state.pollCount === undefined) {
      // First request - try request immediately
      if (options.headers && typeof options.headers === 'object' && 'Prefer' in options.headers) {
        statusOptions.headers = { ...options.headers };
        delete statusOptions.headers.Prefer;
      }
      state.statusUrl = statusUrl;
      state.pollCount = 1;
    } else {
      // Subsequent requests - wait and retry
      const retryDelay = options.pollStatusPeriod ?? 1000;
      await sleep(retryDelay);
      state.pollCount++;
    }
    return this.request(statusUrl, { ...statusOptions, method: 'GET' }, state);
  }

  /**
   * Executes a batch of requests that were automatically batched together.
   */
  private async executeAutoBatch(): Promise<void> {
    // Get the current queue
    const entries = [...(this.autoBatchQueue as AutoBatchEntry[])];

    // Clear the queue
    (this.autoBatchQueue as AutoBatchEntry[]).length = 0;

    // Clear the timer
    this.autoBatchTimerId = undefined;

    // If there is only one request in the batch, just execute it
    if (entries.length === 1) {
      const entry = entries[0];
      try {
        entry.options.method = entry.method;
        entry.resolve(await this.request(this.fhirBaseUrl + entry.url, entry.options));
      } catch (err) {
        entry.reject(new OperationOutcomeError(normalizeOperationOutcome(err)));
      }
      return;
    }

    // Build the batch request
    const batch: Bundle = {
      resourceType: 'Bundle',
      type: 'batch',
      entry: entries.map(
        (e) =>
          ({
            request: {
              method: e.method,
              url: e.url,
            },
            resource: e.options.body ? (JSON.parse(e.options.body as string) as Resource) : undefined,
          }) as BundleEntry
      ),
    };

    // Execute the batch request
    const response = (await this.post(this.fhirBaseUrl.slice(0, -1), batch)) as Bundle;

    // Process the response
    for (let i = 0; i < entries.length; i++) {
      const entry = entries[i];
      const responseEntry = response.entry?.[i];
      if (responseEntry?.response?.outcome && !isOk(responseEntry.response.outcome)) {
        entry.reject(new OperationOutcomeError(responseEntry.response.outcome));
      } else {
        entry.resolve(responseEntry?.resource);
      }
    }
  }

  /**
   * Adds default options to the fetch options.
   * @param options - The options to add defaults to.
   */
  private addFetchOptionsDefaults(options: MedplumRequestOptions): void {
    this.setRequestHeader(options, 'X-Medplum', 'extended');
    this.setRequestHeader(options, 'Accept', DEFAULT_ACCEPT, true);

    if (options.body) {
      this.setRequestHeader(options, 'Content-Type', ContentType.FHIR_JSON, true);
    }

    if (this.accessToken) {
      this.setRequestHeader(options, 'Authorization', 'Bearer ' + this.accessToken);
    } else if (this.basicAuth) {
      this.setRequestHeader(options, 'Authorization', 'Basic ' + this.basicAuth);
    }

    if (!options.cache) {
      options.cache = 'no-cache';
    }

    if (!options.credentials) {
      options.credentials = 'include';
    }
  }

  /**
   * Sets the "Content-Type" header on fetch options.
   * @param options - The fetch options.
   * @param contentType - The new content type to set.
   */
  private setRequestContentType(options: MedplumRequestOptions, contentType: string): void {
    this.setRequestHeader(options, 'Content-Type', contentType);
  }

  /**
   * Sets a header on fetch options.
   * @param options - The fetch options.
   * @param key - The header key.
   * @param value - The header value.
   * @param ifNoneExist - Optional flag to only set the header if it doesn't already exist.
   */
  private setRequestHeader(options: MedplumRequestOptions, key: string, value: string, ifNoneExist = false): void {
    if (!options.headers) {
      options.headers = {};
    }
    const headers = options.headers as Record<string, string>;
    if (ifNoneExist && headers[key]) {
      return;
    }
    headers[key] = value;
  }

  /**
   * Sets the body on fetch options.
   * @param options - The fetch options.
   * @param data - The new content body.
   */
  private setRequestBody(options: MedplumRequestOptions, data: any): void {
    if (
      typeof data === 'string' ||
      (typeof Blob !== 'undefined' && (data instanceof Blob || data.constructor.name === 'Blob')) ||
      (typeof File !== 'undefined' && (data instanceof File || data.constructor.name === 'File')) ||
      (typeof Uint8Array !== 'undefined' && (data instanceof Uint8Array || data.constructor.name === 'Uint8Array'))
    ) {
      options.body = data;
    } else if (data) {
      options.body = JSON.stringify(data);
    }
  }

  /**
   * Handles an unauthenticated response from the server.
   * First, tries to refresh the access token and retry the request.
   * Otherwise, calls unauthenticated callbacks and rejects.
   * @param url - The URL of the original request.
   * @param options - Optional fetch request init options.
   * @returns The result of the retry.
   */
  private handleUnauthenticated(url: string, options: MedplumRequestOptions): Promise<any> {
    if (this.refresh()) {
      return this.request(url, options);
    }
    this.clearActiveLogin();
    if (this.onUnauthenticated) {
      this.onUnauthenticated();
    }
    return Promise.reject(new Error('Unauthenticated'));
  }

  /**
   * Starts a new PKCE flow.
   * These PKCE values are stateful, and must survive redirects and page refreshes.
   * @category Authentication
   * @returns The PKCE code challenge details.
   */
  async startPkce(): Promise<{ codeChallengeMethod: CodeChallengeMethod; codeChallenge: string }> {
    const pkceState = getRandomString();
    sessionStorage.setItem('pkceState', pkceState);

    const codeVerifier = getRandomString();
    sessionStorage.setItem('codeVerifier', codeVerifier);

    const arrayHash = await encryptSHA256(codeVerifier);
    const codeChallenge = arrayBufferToBase64(arrayHash).replaceAll('+', '-').replaceAll('/', '_').replaceAll('=', '');
    sessionStorage.setItem('codeChallenge', codeChallenge);

    return { codeChallengeMethod: 'S256', codeChallenge };
  }

  /**
   * Redirects the user to the login screen for authorization.
   * Clears all auth state including local storage and session storage.
   * @param loginParams - The authorization login parameters.
   * @see https://openid.net/specs/openid-connect-core-1_0.html#AuthorizationEndpoint
   */
  private async requestAuthorization(loginParams?: Partial<BaseLoginRequest>): Promise<void> {
    const loginRequest = await this.ensureCodeChallenge(loginParams ?? {});
    const url = new URL(this.authorizeUrl);
    url.searchParams.set('response_type', 'code');
    url.searchParams.set('state', sessionStorage.getItem('pkceState') as string);
    url.searchParams.set('client_id', loginRequest.clientId ?? (this.clientId as string));
    url.searchParams.set('redirect_uri', loginRequest.redirectUri ?? getWindowOrigin());
    url.searchParams.set('code_challenge_method', loginRequest.codeChallengeMethod as string);
    url.searchParams.set('code_challenge', loginRequest.codeChallenge as string);
    url.searchParams.set('scope', loginRequest.scope ?? 'openid profile');
    window.location.assign(url.toString());
  }

  /**
   * Processes an OAuth authorization code.
   * See: https://openid.net/specs/openid-connect-core-1_0.html#TokenRequest
   * @param code - The authorization code received by URL parameter.
   * @param loginParams - Optional login parameters.
   * @returns The user profile resource.
   * @category Authentication
   */
  processCode(code: string, loginParams?: Partial<BaseLoginRequest>): Promise<ProfileResource> {
    const formBody = new URLSearchParams();
    formBody.set('grant_type', OAuthGrantType.AuthorizationCode);
    formBody.set('code', code);
    formBody.set('client_id', loginParams?.clientId ?? (this.clientId as string));
    formBody.set('redirect_uri', loginParams?.redirectUri ?? getWindowOrigin());

    if (typeof sessionStorage !== 'undefined') {
      const codeVerifier = sessionStorage.getItem('codeVerifier');
      if (codeVerifier) {
        formBody.set('code_verifier', codeVerifier);
      }
    }

    return this.fetchTokens(formBody);
  }

  /**
   * Refreshes the access token using the refresh token if available.
   * @returns Promise to refresh the access token.
   */
  refreshIfExpired(): Promise<void> {
    // If (1) not already refreshing, (2) we have an access token, and (3) the access token is expired,
    // then start a refresh.
    if (!this.refreshPromise && this.accessTokenExpires !== undefined && this.accessTokenExpires < Date.now()) {
      // The result of the `refresh()` function is cached in `this.refreshPromise`,
      // so we can safely ignore the return value here.
      // eslint-disable-next-line @typescript-eslint/no-floating-promises
      this.refresh();
    }
    return this.refreshPromise ?? Promise.resolve();
  }

  /**
   * Tries to refresh the auth tokens.
   * @returns The refresh promise if available; otherwise undefined.
   * @see https://openid.net/specs/openid-connect-core-1_0.html#RefreshTokens
   */
  private refresh(): Promise<void> | undefined {
    if (this.refreshPromise) {
      return this.refreshPromise;
    }

    if (this.refreshToken) {
      const formBody = new URLSearchParams();
      formBody.set('grant_type', OAuthGrantType.RefreshToken);
      formBody.set('client_id', this.clientId as string);
      formBody.set('refresh_token', this.refreshToken);
      this.refreshPromise = this.fetchTokens(formBody);
      return this.refreshPromise;
    }

    if (this.clientId && this.clientSecret) {
      this.refreshPromise = this.startClientLogin(this.clientId, this.clientSecret);
      return this.refreshPromise;
    }

    return undefined;
  }

  /**
   * Starts a new OAuth2 client credentials flow.
   *
   * @example
   * ```typescript
   * await medplum.startClientLogin(import.meta.env.MEDPLUM_CLIENT_ID, import.meta.env.MEDPLUM_CLIENT_SECRET)
   * // Example Search
   * await medplum.searchResources('Patient')
   * ```
   *
   * See: https://datatracker.ietf.org/doc/html/rfc6749#section-4.4
   *
   * @category Authentication
   * @param clientId - The client ID.
   * @param clientSecret - The client secret.
   * @returns Promise that resolves to the client profile.
   */
  async startClientLogin(clientId: string, clientSecret: string): Promise<ProfileResource> {
    this.clientId = clientId;
    this.clientSecret = clientSecret;

    const formBody = new URLSearchParams();
    formBody.set('grant_type', OAuthGrantType.ClientCredentials);
    formBody.set('client_id', clientId);
    formBody.set('client_secret', clientSecret);
    return this.fetchTokens(formBody);
  }

  /**
   * Starts a new OAuth2 JWT bearer flow.
   *
   * @example
   * ```typescript
   * await medplum.startJwtBearerLogin(import.meta.env.MEDPLUM_CLIENT_ID, import.meta.env.MEDPLUM_JWT_BEARER_ASSERTION, 'openid profile');
   * // Example Search
   * await medplum.searchResources('Patient')
   * ```
   *
   * See: https://datatracker.ietf.org/doc/html/rfc7523#section-2.1
   *
   * @category Authentication
   * @param clientId - The client ID.
   * @param assertion - The JWT assertion.
   * @param scope - The OAuth scope.
   * @returns Promise that resolves to the client profile.
   */
  async startJwtBearerLogin(clientId: string, assertion: string, scope: string): Promise<ProfileResource> {
    this.clientId = clientId;

    const formBody = new URLSearchParams();
    formBody.set('grant_type', OAuthGrantType.JwtBearer);
    formBody.set('client_id', clientId);
    formBody.set('assertion', assertion);
    formBody.set('scope', scope);
    return this.fetchTokens(formBody);
  }

  /**
   * Starts a new OAuth2 JWT assertion flow.
   *
   * See: https://datatracker.ietf.org/doc/html/rfc7523#section-2.2
   *
   * @category Authentication
   * @param jwt - The JWT assertion.
   * @returns Promise that resolves to the client profile.
   */
  async startJwtAssertionLogin(jwt: string): Promise<ProfileResource> {
    const formBody = new URLSearchParams();
    formBody.append('grant_type', OAuthGrantType.ClientCredentials);
    formBody.append('client_assertion_type', OAuthClientAssertionType.JwtBearer);
    formBody.append('client_assertion', jwt);
    return this.fetchTokens(formBody);
  }

  /**
   * Sets the client ID and secret for basic auth.
   *
   * @example
   * ```typescript
   * medplum.setBasicAuth(import.meta.env.MEDPLUM_CLIENT_ID, import.meta.env.MEDPLUM_CLIENT_SECRET);
   * // Example Search
   * await medplum.searchResources('Patient');
   * ```
   *
   * @category Authentication
   * @param clientId - The client ID.
   * @param clientSecret - The client secret.
   */
  setBasicAuth(clientId: string, clientSecret: string): void {
    this.clientId = clientId;
    this.clientSecret = clientSecret;
    this.basicAuth = encodeBase64(clientId + ':' + clientSecret);
  }

  /**
   * Subscribes to a specified topic, listening for a list of specified events.
   *
   * Once you have the `SubscriptionRequest` returned from this method, you can call `fhircastConnect(subscriptionRequest)` to connect to the subscription stream.
   *
   * @category FHIRcast
   * @param topic - The topic to publish to. Usually a UUID.
   * @param events - An array of event names to listen for.
   * @returns A `Promise` that resolves once the request completes, or rejects if it fails.
   */
  async fhircastSubscribe(topic: string, events: FhircastEventName[]): Promise<SubscriptionRequest> {
    if (!(typeof topic === 'string' && topic !== '')) {
      throw new OperationOutcomeError(validationError('Invalid topic provided. Topic must be a valid string.'));
    }
    if (!(typeof events === 'object' && Array.isArray(events) && events.length > 0)) {
      throw new OperationOutcomeError(
        validationError(
          'Invalid events provided. Events must be an array of event names containing at least one event.'
        )
      );
    }

    const subRequest = {
      channelType: 'websocket',
      mode: 'subscribe',
      topic,
      events,
    } as PendingSubscriptionRequest;

    const body = (await this.post(
      '/fhircast/STU3',
      serializeFhircastSubscriptionRequest(subRequest),
      ContentType.FORM_URL_ENCODED
    )) as { 'hub.channel.endpoint': string };

    const endpoint = body['hub.channel.endpoint'];
    if (!endpoint) {
      throw new Error('Invalid response!');
    }

    // Add endpoint to subscription request before returning
    (subRequest as SubscriptionRequest).endpoint = endpoint;
    return subRequest as SubscriptionRequest;
  }

  /**
   * Unsubscribes from the specified topic.
   *
   * @category FHIRcast
   * @param subRequest - A `SubscriptionRequest` representing a subscription to cancel. Mode will be set to `unsubscribe` automatically.
   * @returns A `Promise` that resolves when request to unsubscribe is completed.
   */
  async fhircastUnsubscribe(subRequest: SubscriptionRequest): Promise<void> {
    if (!validateFhircastSubscriptionRequest(subRequest)) {
      throw new OperationOutcomeError(
        validationError('Invalid topic or subscriptionRequest. SubscriptionRequest must be an object.')
      );
    }
    if (!(subRequest.endpoint && typeof subRequest.endpoint === 'string' && subRequest.endpoint.startsWith('ws'))) {
      throw new OperationOutcomeError(
        validationError('Provided subscription request must have an endpoint in order to unsubscribe.')
      );
    }

    // Turn subRequest -> unsubRequest
    subRequest.mode = 'unsubscribe';
    // Send unsub request
    await this.post('/fhircast/STU3', serializeFhircastSubscriptionRequest(subRequest), ContentType.FORM_URL_ENCODED);
  }

  /**
   * Connects to a `FHIRcast` session.
   *
   * @category FHIRcast
   * @param subRequest - The `SubscriptionRequest` to use for connecting.
   * @returns A `FhircastConnection` which emits lifecycle events for the `FHIRcast` WebSocket connection.
   */
  fhircastConnect(subRequest: SubscriptionRequest): FhircastConnection {
    return new FhircastConnection(subRequest);
  }

  /**
   * Publishes a new context to a given topic for a specified event type.
   *
   * @category FHIRcast
   * @param topic - The topic to publish to. Usually a UUID.
   * @param event - The name of the event to publish an updated context for, ie. `Patient-open`.
   * @param context - The updated context containing resources relevant to this event.
   * @param versionId - The `versionId` of the `anchor context` of the given event. Used for `DiagnosticReport-update` event.
   * @returns A `Promise` that resolves once the request completes, or rejects if it fails.
   */
  async fhircastPublish<EventName extends FhircastEventVersionOptional>(
    topic: string,
    event: EventName,
    context: FhircastEventContext<EventName> | FhircastEventContext<EventName>[],
    versionId?: never
  ): Promise<void>;

  async fhircastPublish<RequiredVersionEvent extends FhircastEventVersionRequired>(
    topic: string,
    event: RequiredVersionEvent,
    context: FhircastEventContext<RequiredVersionEvent> | FhircastEventContext<RequiredVersionEvent>[],
    versionId: string
  ): Promise<void>;

  async fhircastPublish<EventName extends FhircastEventVersionRequired | FhircastEventVersionOptional>(
    topic: string,
    event: EventName,
    context: FhircastEventContext<EventName> | FhircastEventContext<EventName>[],
    versionId?: string | undefined
  ): Promise<void> {
    if (isContextVersionRequired(event)) {
      return this.post(
        `/fhircast/STU3/${topic}`,
        createFhircastMessagePayload<typeof event>(topic, event, context, versionId as string),
        ContentType.JSON
      );
    }
    assertContextVersionOptional(event);
    return this.post(
      `/fhircast/STU3/${topic}`,
      createFhircastMessagePayload<typeof event>(topic, event, context),
      ContentType.JSON
    );
  }

  /**
   * Gets the current context of the given FHIRcast `topic`.
   *
   * @category FHIRcast
   * @param topic - The topic to get the current context for. Usually a UUID.
   * @returns A Promise which resolves to the `CurrentContext` for the given topic.
   */
  async fhircastGetContext(topic: string): Promise<CurrentContext> {
    return this.get(`/fhircast/STU3/${topic}`);
  }

  /**
   * Invite a user to a project.
   * @param projectId - The project ID.
   * @param body - The InviteRequest.
   * @returns Promise that returns a project membership or an operation outcome.
   */
  async invite(projectId: string, body: InviteRequest): Promise<ProjectMembership | OperationOutcome> {
    return this.post('admin/projects/' + projectId + '/invite', body);
  }

  /**
   * Makes a POST request to the tokens endpoint.
   * See: https://openid.net/specs/openid-connect-core-1_0.html#TokenEndpoint
   * @param formBody - Token parameters in URL encoded format.
   * @returns The user profile resource.
   */
  private async fetchTokens(formBody: URLSearchParams): Promise<ProfileResource> {
    const options: MedplumRequestOptions = {
      method: 'POST',
      headers: { 'Content-Type': ContentType.FORM_URL_ENCODED },
      body: formBody.toString(),
      credentials: 'include',
    };
    const headers = options.headers as Record<string, string>;

    if (this.basicAuth) {
      headers['Authorization'] = `Basic ${this.basicAuth}`;
    }

    let response: Response;
    try {
      response = await this.fetchWithRetry(this.tokenUrl, options);
    } catch (err) {
      this.refreshPromise = undefined;
      throw err;
    }

    if (!response.ok) {
      this.clearActiveLogin();
      try {
        const error = await response.json();
        throw new OperationOutcomeError(badRequest(error.error_description));
      } catch (err) {
        throw new OperationOutcomeError(badRequest('Failed to fetch tokens'), err);
      }
    }
    const tokens = await response.json();
    await this.verifyTokens(tokens);
    return this.getProfile() as ProfileResource;
  }

  /**
   * Verifies the tokens received from the auth server.
   * Validates the JWT against the JWKS.
   * See: https://openid.net/specs/openid-connect-core-1_0.html#TokenEndpoint
   * @param tokens - The token response.
   * @returns Promise to complete.
   */
  private async verifyTokens(tokens: TokenResponse): Promise<void> {
    const token = tokens.access_token;

    if (isJwt(token)) {
      // Verify token has not expired
      const tokenPayload = parseJWTPayload(token);

      if (Date.now() >= (tokenPayload.exp as number) * 1000) {
        this.clearActiveLogin();
        throw new Error('Token expired');
      }

      // Verify app_client_id
      if (tokenPayload.cid) {
        if (tokenPayload.cid !== this.clientId) {
          this.clearActiveLogin();
          throw new Error('Token was not issued for this audience');
        }
      } else if (this.clientId && tokenPayload.client_id !== this.clientId) {
        this.clearActiveLogin();
        throw new Error('Token was not issued for this audience');
      }
    }

    return this.setActiveLogin({
      accessToken: token,
      refreshToken: tokens.refresh_token,
      project: tokens.project,
      profile: tokens.profile,
    });
  }

  /**
   * Sets up a listener for window storage events.
   * This synchronizes state across browser windows and browser tabs.
   */
  private setupStorageListener(): void {
    try {
      window.addEventListener('storage', (e: StorageEvent) => {
        if (e.key === null || e.key === 'activeLogin') {
          // Storage events fire when different tabs make changes.
          // On storage clear (key === null) or activeLogin change (key === 'activeLogin')
          // Refresh the page to ensure the active login is up to date.
          window.location.reload();
        }
      });
    } catch (err) {
      // Silently ignore if this environment does not support storage events
    }
  }

  private retryCatch(retryNumber: number, maxRetries: number, err: Error): void {
    // This is for the 1st retry to avoid multiple notifications
    if (err.message === 'Failed to fetch' && retryNumber === 1) {
      this.dispatchEvent({ type: 'offline' });
    }
    if (retryNumber >= maxRetries - 1) {
      throw err;
    }
  }

  /**
   * Gets the `SubscriptionManager` for WebSocket subscriptions.
   *
   * @category Subscriptions
   * @returns the `SubscriptionManager` for this client.
   */
  getSubscriptionManager(): SubscriptionManager {
    if (!this.subscriptionManager) {
      this.subscriptionManager = new SubscriptionManager(this, getWebSocketUrl('/ws/subscriptions-r4', this.baseUrl));
    }
    return this.subscriptionManager;
  }

  /**
   * Subscribes to a given criteria, listening to notifications over WebSockets.
   *
   * This uses Medplum's `WebSocket Subscriptions` under the hood.
   *
   * A `SubscriptionEmitter` is returned from this function, which can be used to listen for updates to resources described by the given criteria.
   *
   * When subscribing to the same criteria multiple times, the same `SubscriptionEmitter` will be returned, and a reference count will be incremented.
   *
   * -----
   * @example
   * ```ts
   * const emitter = medplum.subscribeToCriteria('Communication');
   *
   * emitter.addEventListener('message', (bundle: Bundle) => {
   *   // Called when a `Communication` resource is created or modified
   *   console.log(bundle?.entry?.[1]?.resource); // Logs the `Communication` resource that was updated
   * });
   * ```
   *
   * @category Subscriptions
   * @param criteria - The criteria to subscribe to.
   * @returns a `SubscriptionEmitter` that emits `Bundle` resources containing changes to resources based on the given criteria.
   */
  subscribeToCriteria(criteria: string): SubscriptionEmitter {
    return this.getSubscriptionManager().addCriteria(criteria);
  }

  /**
   * Unsubscribes from the given criteria.
   *
   * When called the same amount of times as proceeding calls to `subscribeToCriteria` on a given `criteria`,
   * the criteria is fully removed from the `SubscriptionManager`.
   *
   * @category Subscriptions
   * @param criteria - The criteria to unsubscribe from.
   */
  unsubscribeFromCriteria(criteria: string): void {
    if (!this.subscriptionManager) {
      return;
    }
    this.subscriptionManager.removeCriteria(criteria);
    if (this.subscriptionManager.getCriteriaCount() === 0) {
      this.subscriptionManager.closeWebSocket();
    }
  }

  /**
   * Get the master `SubscriptionEmitter` for the `SubscriptionManager`.
   *
   * The master `SubscriptionEmitter` gets messages for all subscribed `criteria` as well as WebSocket errors, `connect` and `disconnect` events, and the `close` event.
   *
   * It can also be used to listen for `heartbeat` messages.
   *
   *------
   * @example
   * ### Listening for `heartbeat`:
   * ```ts
   * const masterEmitter = medplum.getMasterSubscriptionEmitter();
   *
   * masterEmitter.addEventListener('heartbeat', (bundle: Bundle<SubscriptionStatus>) => {
   *   console.log(bundle?.entry?.[0]?.resource); // A `SubscriptionStatus` of type `heartbeat`
   * });
   *
   * ```
   * @category Subscriptions
   * @returns the master `SubscriptionEmitter` from the `SubscriptionManager`.
   */
  getMasterSubscriptionEmitter(): SubscriptionEmitter {
    return this.getSubscriptionManager().getMasterEmitter();
  }
}

/**
 * Returns the default fetch method.
 * The default fetch is currently only available in browser environments.
 * If you want to use SSR such as Next.js, you should pass a custom fetch function.
 * @returns The default fetch function for the current environment.
 */
function getDefaultFetch(): FetchLike {
  if (!globalThis.fetch) {
    throw new Error('Fetch not available in this environment');
  }
  return globalThis.fetch.bind(globalThis);
}

/**
 * Returns the base URL for the current page.
 * @returns The window origin string.
 * @category HTTP
 */
function getWindowOrigin(): string {
  if (typeof window === 'undefined') {
    return '';
  }
  return window.location.protocol + '//' + window.location.host + '/';
}

/**
 * Ensures the given URL has a trailing slash.
 * @param url - The URL to ensure has a trailing slash.
 * @returns The URL with a trailing slash.
 */
function ensureTrailingSlash(url: string): string {
  return url.endsWith('/') ? url : url + '/';
}

/**
 * Concatenates the given base URL and URL.
 *
 * If the URL is absolute, it is returned as-is.
 *
 * @param baseUrl - The base URL.
 * @param url - The URL to concat. Can be relative or absolute.
 * @returns The concatenated URL.
 */
export function concatUrls(baseUrl: string, url: string): string {
  return new URL(url, baseUrl).toString();
}

/**
 * Attempts to retrieve the content location from the given HTTP response.
 *
 * This function prioritizes the "Content-Location" HTTP header as the
 * most authoritative source for the content location. If this header is
 * not present, it falls back to the "Location" HTTP header.
 *
 * Note that the FHIR spec does not follow the traditional HTTP semantics of "Content-Location" and "Location".
 * "Content-Location" is not typically used with HTTP 202 responses because the content itself isn't available at the time of the response.
 * However, the FHIR spec explicitly recommends it:
 *
 *   3.2.6.1.2 Kick-off Request
 *   3.2.6.1.2.0.3 Response - Success
 *   HTTP Status Code of 202 Accepted
 *   Content-Location header with the absolute URL of an endpoint for subsequent status requests (polling location)
 *
 * Source: https://hl7.org/fhir/async-bulk.html
 *
 * In cases where neither of these headers are available (for instance,
 * due to CORS restrictions), it attempts to retrieve the content location
 * from the 'diagnostics' field of the first issue in an OperationOutcome object
 * present in the response body. If all attempts fail, the function returns 'undefined'.
 *
 * @async
 * @param response - The HTTP response object from which to extract the content location.
 * @param body - The response body.
 * @returns A Promise that resolves to the content location string if it is found, or 'undefined' if the content location cannot be determined from the response.
 */
async function tryGetContentLocation(response: Response, body: any): Promise<string | undefined> {
  // Accepted content location can come from multiple sources
  // The authoritative source is the "Content-Location" HTTP header.
  const contentLocation = response.headers.get('content-location');
  if (contentLocation) {
    return contentLocation;
  }

  // The next best source is the "Location" HTTP header.
  const location = response.headers.get('location');
  if (location) {
    return location;
  }

  // However, "Content-Location" may not be available due to CORS limitations.
  // In this case, we use the OperationOutcome.diagnostics field.
  if (isOperationOutcome(body) && body.issue?.[0]?.diagnostics) {
    return body.issue[0].diagnostics;
  }

  // If all else fails, return undefined.
  return undefined;
}

/**
 * Converts a FHIR resource bundle to a resource array.
 * The bundle is attached to the array as a property named "bundle".
 * @param bundle - A FHIR resource bundle.
 * @returns The resource array with the bundle attached.
 */
function bundleToResourceArray<T extends Resource>(bundle: Bundle<T>): ResourceArray<T> {
  const array = bundle.entry?.map((e) => e.resource as T) ?? [];
  return Object.assign(array, { bundle });
}

function isCreateBinaryOptions(input: unknown): input is CreateBinaryOptions {
  return isObject(input) && 'data' in input && 'contentType' in input;
}

// This function can be deleted after Medplum 4.0 and we remove the legacy createBinary method
export function normalizeCreateBinaryOptions(
  arg1: BinarySource | CreateBinaryOptions,
  arg2: string | undefined | MedplumRequestOptions,
  arg3?: string,
  arg4?: (e: ProgressEvent) => void
): CreateBinaryOptions {
  if (isCreateBinaryOptions(arg1)) {
    return arg1;
  }
  return {
    data: arg1,
    filename: arg2 as string | undefined,
    contentType: arg3 as string,
    onProgress: arg4,
  };
}

function isCreatePdfOptions(input: unknown): input is CreatePdfOptions {
  return isObject(input) && 'docDefinition' in input;
}

// This function can be deleted after Medplum 4.0 and we remove the legacy createPdf method
export function normalizeCreatePdfOptions(
  arg1: TDocumentDefinitions | CreatePdfOptions,
  arg2: string | undefined | MedplumRequestOptions,
  arg3: Record<string, CustomTableLayout> | undefined,
  arg4: TFontDictionary | undefined
): CreatePdfOptions {
  if (isCreatePdfOptions(arg1)) {
    return arg1;
  }
  return {
    docDefinition: arg1,
    filename: arg2 as string,
    tableLayouts: arg3,
    fonts: arg4,
  };
}<|MERGE_RESOLUTION|>--- conflicted
+++ resolved
@@ -821,27 +821,6 @@
         this.attemptResumeActiveLogin().catch(console.error);
       }
       this.initPromise = Promise.resolve();
-<<<<<<< HEAD
-    } else if (this.storage.getInitPromise !== undefined) {
-      const storageInitPromise = this.storage.getInitPromise();
-      const initPromise = new Promise<void>((resolve, reject) => {
-        storageInitPromise
-          .then(() => {
-            this.attemptResumeActiveLogin()
-              .then(resolve)
-              .catch((error: Error) => {
-                console.error(error);
-                // Resolve here to mirror behavior in the happy path (initPromise should resolve even when error happens in attemptResumeActiveLogin())
-                resolve();
-              });
-            this.initComplete = true;
-          })
-          .catch(reject);
-      });
-      this.initPromise = initPromise;
-      this.initComplete = false;
-=======
->>>>>>> 08464662
     } else {
       this.initComplete = false;
       this.initPromise = this.storage.getInitPromise();
